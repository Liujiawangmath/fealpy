--- conflicted
+++ resolved
@@ -118,15 +118,6 @@
                     default='cg', type=str,
                     help='Specify the solver type for solving the linear system, default is "cg".')
 parser.add_argument('--nx', 
-<<<<<<< HEAD
-                    default=3, type=int, 
-                    help='Initial number of grid cells in the x direction, default is 2.')
-parser.add_argument('--ny',
-                    default=3, type=int,
-                    help='Initial number of grid cells in the y direction, default is 2.')
-parser.add_argument('--nz',
-                    default=3, type=int,
-=======
                     default=4, type=int, 
                     help='Initial number of grid cells in the x direction, default is 2.')
 parser.add_argument('--ny',
@@ -134,7 +125,6 @@
                     help='Initial number of grid cells in the y direction, default is 2.')
 parser.add_argument('--nz',
                     default=4, type=int,
->>>>>>> 16be0b10
                     help='Initial number of grid cells in the z direction, default is 2.')
 args = parser.parse_args()
 
