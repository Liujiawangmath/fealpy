--- conflicted
+++ resolved
@@ -256,17 +256,10 @@
         is_inner_node = np.abs(node_r - external_gear.inner_diam / 2) < 1e-11
         inner_node_idx = np.where(np.abs(node_r - external_gear.inner_diam / 2)<1e-11)[0]
 
-<<<<<<< HEAD
-        with open('/home/heliang/FEALPy_Development/fealpy/app/soptx/linear_elasticity/external_gear_data_part.pkl', 'wb') as f:
-            pickle.dump({'external_gear': external_gear, 'hex_mesh': target_hex_mesh, 'helix_node': helix_node,
-                         'target_cell_idx': target_cell_idx, 'parameters': parameters,
-                         'is_inner_node': is_inner_node, 'inner_node_idx': inner_node_idx}, f)
-=======
         # with open('../data/external_gear_test_data.pkl', 'wb') as f:
         #     pickle.dump({'external_gear': external_gear, 'hex_mesh': target_hex_mesh, 'helix_node': helix_node,
         #                  'target_cell_idx': target_cell_idx, 'parameters': parameters,
         #                  'is_inner_node': is_inner_node, 'inner_node_idx': inner_node_idx}, f)
->>>>>>> ffe8c8d5
 
     def test_export_to_inp(self):
         with open('/home/heliang/FEALPy_Development/fealpy/app/soptx/linear_elasticity/external_gear_data_part.pkl', 'rb') as f:
