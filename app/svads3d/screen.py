import numpy as np
import gmsh
from typing import Union
from camera_system import CameraSystem
from .harmonic_map import HarmonicMapData, sphere_harmonic_map

@dataclass
class GroundMarkPoint:
    """
    @brief 地面标记点
    @param points0: 点在相机 cam0 的图像中的坐标
    @param points1: 点在相机 cam1 的图像中的坐标
    @param points2: 点的真实坐标
    """
    cam0:    int
    cam1:    int
    points0: np.ndarray
    points1: np.ndarray
    points2: np.ndarray

class Screen:
    """
    屏幕对象，用于分区，显示，
    Attributes:
        camear_system (CameraSystem): 屏幕对应的相机系统。
        data (dict): 屏幕初始化信息，包括屏幕的长宽高、三个主轴长度、缩放比等数据。
        feature_point (list[array]): 特征点坐标。
        split_line (list[array]): 特征点连成的特征线（分割线）。
        domain (list[array]): 分割线围成分区。
        mesh : 屏幕上生成的网格。
    """
    camear_system = None
    data: dict = None
    feature_point: Union[np.ndarray, list[np.ndarray]] = None
    split_line: Union[np.ndarray, list[np.ndarray]] = None
    domain: Union[np.ndarray, list[np.ndarray]] = None
    mesh = None

    def __init__(self, camear_system, data: dict):
        """
        @brief: 屏幕初始化。
                1. 从相机系统获取地面特征点
                2. 优化相机参数
                3. 分区
                4. 网格化 (计算自身的特征点)
                5. 构建相机的框架特征点 (用于调和映射的边界条件)
                6. 计算 uv
        @param feature_point: 屏幕上的特征点，用于网格生成以及计算视点到相机系统的映射。
        """
        self.carsize = None
        self.scale_ratio = None
        self.center_height = None
        self.size = (self.carsize[i]*self.scale_ratio[i] for i in range(3))

        self.camear_system = camear_system
        self.camear_system.screen = self
        self.data = data

        self.gmp = self.ground_mark_board()
        self.meshs, self.didxs, self.dvals = self.meshing()
        self.uvs = self.compute_uv()

    def ground_mark_board(self):
        """
        @brief 获取地面标记点
        """
        gmp = []
        camsys = self.camear_system
        for i in range(6):
            ri = (i+1)%6 # 右边相邻相机
            ps0 = camsys.cams[ i].mark_board[1]
            ps1 = camsys.cams[ri].mark_board[0]
            ps2 = 0.5*camsys.cams[ i].to_screen(ps0, -camsys.center_height)
            ps2+= 0.5*camsys.cams[ri].to_screen(ps1, -camsys.center_height)
            for j in range(len(ps0)):
                gmp.append(GroundMarkPoint(i, ri, ps0[j], ps1[j], ps2[j]))
        return gmp

    def optimize(self):
        """
        相机参数优化方法，根据特征信息优化当前相机系统中的所有相机的位置和角度。
        @param args:
        @return:
        """
        gmp = self.gmp
        align_point = np.array([[g.points0, g.points1] for g in gmp])
        def object_function(self, x):
            """
            @brief The object function to be optimized.
            @param x The parameters to be optimized.
            """
            osysterm = self.ocam_systerm
            models = self.models
            align_point = self.align_point

            osysterm.set_parameters(x.reshape(18,3))

            ## 要对齐的点在屏幕上的坐标
            align_point_screen = np.zeros([6, 2, 12, 3], dtype=np.float_)

            f1, f2 = osysterm.get_implict_surface_function()

            z0 = -osysterm.center_height
            for i, j in itertools.product(range(6), range(2)):
                mod = models[i][j]
                align_point_screen[i, j] = mod.mesh_to_ground(align_point[i, j], z0)

            error = np.sum((align_point_screen[:, 0] - align_point_screen[:, 1])**2)
            return error

    def get_implict_function(self):
        """
        @brief 获取表示自身的隐式函数
        """
        a, b, c = self.size
        z0      = self.center_height
        def f0(p):
            x = p[..., 0]
            y = p[..., 1]
            z = p[..., 2]
            return x**2/a**2 + y**2/b**2 + z**2/c**2 - 1.0
        def f1(p):
            z = p[..., 2]
            return z + z0
        return f0, f1

    def partition(self, partition_type):
        """
        将屏幕区域分区，并通过分区的分割线构造特征点与特征线，可选择 PartitionType 中提供的分区方案。
        @param partition_type: 分区方案。
        @return:
        """
        self.feature_point = None
        self.split_line = None
        self.domain = None
        pass

<<<<<<< HEAD
    def meshing(self, meshing_type):
=======
    def meshing(self, theta = np.pi/6, only_ground=True):#(self, meshing_type:MeshingType):
>>>>>>> 01a82e9c
        """
        在屏幕上生成网格，可选择 MeshingType 中提供的网格化方案。
        @param meshing_type: 网格化方案。
        @return:
        """
        gmsh.initialize()

        gmsh.option.setNumber("Mesh.MeshSizeMax", 1)  # 最大网格尺寸
        gmsh.option.setNumber("Mesh.MeshSizeMin", 0.5)    # 最小网格尺寸

        camsys = self.camear_system

        def add_rectangle(p0, p1, p2, p3):
            """
            @brief 添加矩形
            """
            # 添加线
            l1 = gmsh.model.occ.addLine(p0, p1)
            l2 = gmsh.model.occ.addLine(p1, p2)
            l3 = gmsh.model.occ.addLine(p2, p3)
            l4 = gmsh.model.occ.addLine(p3, p0)
            # 添加 loop
            curve = gmsh.model.occ.addCurveLoop([l1, l2, l3, l4])
            return gmsh.model.occ.addPlaneSurface([curve])

        # 构造椭球面
        a, b, c = self.size
        z0 = -self.center_height
        phi = np.arcsin(z0 / c)

        # 构造单位球面
        r = 1.0
        ball = gmsh.model.occ.addSphere(0, 0, 0, 1, 1, phi, 0)
        gmsh.model.occ.dilate([(3, ball)],0, 0, 0, a, b, c)
        gmsh.model.occ.remove([(3, ball), (2, 2)])

        # 车辆区域
        vehicle = gmsh.model.occ.addRectangle(-l/2, -w/2, z0, l, w)
        ground = gmsh.model.occ.cut([(2, 1), (2, 3)], [(2, vehicle)])[0]

        v = 30*np.array([[-np.cos(theta), -np.sin(theta)], 
                      [np.cos(theta), -np.sin(theta)], 
                      [np.cos(theta), np.sin(theta)], 
                      [-np.cos(theta), np.sin(theta)]])
        point = np.array([[-l/2, -w/2], [l/2, -w/2], [l/2, w/2], [-l/2, w/2]],
                         dtype=np.float64)
        ps = [3, 4, 5, 6]
        planes  = []
        for i in range(4):
            pp1 = gmsh.model.occ.addPoint(point[i, 0]+v[i, 0], point[i, 1]+v[i, 1], z0)
            pp2 = gmsh.model.occ.addPoint(point[i, 0]+v[i, 0], point[i, 1]+v[i, 1], 0.0)
            pp3 = gmsh.model.occ.addPoint(point[i, 0], point[i, 1], 0.0)
            planes.append(add_rectangle(ps[i], pp1, pp2, pp3))

        point = np.array([[0, -w/2], [0, w/2]], dtype=np.float64)
        v = 30*np.array([[0, -1], [0, 1]], dtype=np.float64)
        for i in range(2):
            pp0 = gmsh.model.occ.addPoint(point[i, 0], point[i, 1], z0)
            pp1 = gmsh.model.occ.addPoint(point[i, 0]+v[i, 0], point[i, 1]+v[i, 1], z0)
            pp2 = gmsh.model.occ.addPoint(point[i, 0]+v[i, 0], point[i, 1]+v[i, 1], 0.0)
            pp3 = gmsh.model.occ.addPoint(point[i, 0], point[i, 1], 0.0)
            planes.append(add_rectangle(pp0, pp1, pp2, pp3))

        # 地面特征点
        gmp = self.gmp
        gmps = [gmsh.model.occ.addPoint(p.points2[0], p.points2[1], p.points2[2]) for p in gmp]
        gmsh.model.occ.fragment(ground, [(0, p) for p in gmps])

        frag = gmsh.model.occ.fragment([(2, 1), (2, 3)], [(2, plane) for plane in planes])
        for i in range(len(frag[1]))[2:]:
            gmsh.model.occ.remove(frag[1][i], recursive=True)

        if only_ground:
            gmsh.model.occ.remove([(2, i+1) for i in range(7)], recursive=True)

        gmsh.model.occ.synchronize()
        #gmsh.fltk.run()

        node = gmsh.model.mesh.getNodes()

        gmsh.model.mesh.generate(2)

        def creat_part_mesh(node, cell):
            idx = np.unique(cell)
            nidxmap = np.zeros(node.shape[0], dtype = np.int_)
            nidxmap[idx] = np.arange(idx.shape[0])
            cell = nidxmap[cell]

            mesh = TriangleMesh(node[idx], cell)
            return mesh, nidxmap

        # 转化为 fealpy 的网格
        node = gmsh.model.mesh.get_nodes()[1].reshape(-1, 3)
        NN = node.shape[0]

        ## 节点编号到标签的映射
        nid2tag = gmsh.model.mesh.get_nodes()[0]
        tag2nid = np.zeros(NN*2, dtype = np.int_)
        tag2nid[nid2tag] = np.arange(NN)

        ## 获取地面特征点在网格中的编号
        gmpidx = np.array([gmsh.model.mesh.get_nodes(0, g)[0] for g in gmps])

        ## 网格分块
        didx = [] # 狄利克雷边界条件的节点编号
        dval = [] # 狄利克雷边界条件的节点值
        partmesh = []
        if only_ground:
            idxs = [[10], [12], [13], [11], [9], [8]]
        else:
            idxs = [[10, 4], [12, 6], [13, 7], [11, 5], [9, 3], [8, 1, 2]]
        for i, idx in enumerate(idxs):
            # 获取第 i 块网格的单元
            cell = []
            for j in idx:
                cell0 = gmsh.model.mesh.get_elements(2, j)[2][0].reshape(-1, 3)
                cell.append(tag2nid[cell0])
            cell = np.concatenate(cell, axis=0)

            f0 = lambda x : camsys.cams[i].project_to_cam_sphere(x)-camsys.cams[i].location
            f1 = lambda x : camsys.cams[i].image_to_camera_sphere(x)-camsys.cams[i].location

            # 获取第 i 块网格的屏幕边界特征点
            geoedge = []
            for j in idx:
                geoedge += gmsh.model.getBoundary([(2, j)])
            geoedge = np.unique([abs(ge[1]) for ge in geoedge])

            lists = [gmsh.model.mesh.get_nodes(1, ge) for ge in geoedge]
            didx_s = [tag2nid[ge[0]] for ge in lists]
            dval_s = [f0(ge[1].reshape(-1, 3)) for ge in lists]

            # 获取第 i 块网格的地面特征点
            ismeshi = np.zeros(NN, dtype = np.bool_)
            ismeshi[cell] = True # 第 i 块网格中的点

            flag = ismeshi[gmpidx]
            didx_g = [gmpidx[j] for j in range(len(flag)) if flag[j]]
            dval_g = [f1(g.points0[None, :]) if g.cam0 == i else
                      f1(g.points1[None, :]) for j, g in enumerate(gmp) if flag[j]]

            pmesh, nidxmap = creat_part_mesh(node, cell)
            partmesh.append(pmesh)
            didx_i = nidxmap[np.concatenate(didx_s+didx_g, dtype=np.int_)]
            dval_i = np.concatenate(dval_s+dval_g, axis=0)
            didx_i = nidxmap[np.concatenate(didx_s, dtype=np.int_)]
            dval_i = np.concatenate(dval_s, axis=0)

            didx_i, uniqueidx = np.unique(didx_i, return_index=True)
            dval_i = dval_i[uniqueidx]
            didx.append(didx_i)
            dval.append(dval_i)

        gmsh.finalize()
        return partmesh, didx, dval 

    def to_view_point(self, points):
        """
        将屏幕上的点或网格映射到视点，同时传递分区、特征信息。
        @param points: 屏幕上的点。
        @return: 映射到相机系统的点。
        """
        return self.camear_system.projecte_to_view_point(points)

    def compute_uv(self):
        """
        计算屏幕上网格点在相机系统中的uv坐标。
        @param args: 屏幕上的点。
        @return:
        """
        uv = []
        for i, cam in enumerate(self.camear_system.cams):
            mesh   = self.meshs[i]
            node_s = mesh.entity('node').copy()
            node   = self.screen_to_viewpoint(node_s)
            mesh.node = node

            data = HarmonicMapData(mesh, self.didx[i], self.dval[i])
            node = sphere_harmonic_map(data).reshape(-1, 3)
            node += cam.location
            uvi = cam.to_picture(node)
            uvi[:, 0] = 1-uvi[:, 0]

            uv.append(uvi)
            mesh.node = node_s
        return uv

    def sphere_to_self(self, points, center, radius):
        """
        将一个球面上的点投影到屏幕上。
        @param points: 球面上的点 (NP, 3)。
        @param center: 球心。
        @param radius: 半径。
        @return: 投影到屏幕上的点。
        """
        f0, f1 = self.get_implict_function()
        ret = np.zeros_like(nodes)

        def sphere_to_implict_function(p, c, r, fun):
            g = lambda t : fun(c + t*(p-c))
            t = fsolve(g, 1000)
            val = c + t*(p-c)
            return val

        g0 = lambda p : sphere_to_implict_function(p, center, radius, f0)
        g1 = lambda p : sphere_to_implict_function(p, center, radius, f1)
        for i, node in enumerate(nodes):
            val = g0(node)
            if val[2] < -self.center_height:
                val = g1(node)
            ret[i] = val
        return ret

    def display(self, plotter):
        """
        显示图像。
        @param plotter: 绘图器。
        """
        uvs = self.uvs
        for uv, mesh, cam in zip(uvs, meshs, cams):
            node = mesh.entity('node')
            cell = mesh.entity('cell')
            no = np.concatenate((node[cell].reshape(-1, 3), uv[cell].reshape(-1, 2)), axis=-1, dtype=np.float32)
            plotter.add_mesh(no, cell=None, texture_path=cam.fname)
<|MERGE_RESOLUTION|>--- conflicted
+++ resolved
@@ -135,11 +135,7 @@
         self.domain = None
         pass
 
-<<<<<<< HEAD
-    def meshing(self, meshing_type):
-=======
     def meshing(self, theta = np.pi/6, only_ground=True):#(self, meshing_type:MeshingType):
->>>>>>> 01a82e9c
         """
         在屏幕上生成网格，可选择 MeshingType 中提供的网格化方案。
         @param meshing_type: 网格化方案。
