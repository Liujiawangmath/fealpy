
from typing import Optional, Union, overload, Tuple, Sequence
from math import prod

from ..backend import TensorLike, Number, Size
from ..backend import backend_manager as bm
from .sparse_tensor import SparseTensor
from .utils import (
    flatten_indices, check_shape_match, check_spshape_match
)
from ._spspmm import spspmm_coo
from ._spmm import spmm_coo


class COOTensor(SparseTensor):
    def __init__(self, indices: TensorLike, values: Optional[TensorLike],
                 spshape: Optional[Size]=None, *,
                 is_coalesced: Optional[bool]=None):
        """
        Initialize COO format sparse tensor.

        Parameters:
            indices (Tensor): indices of non-zero elements, shaped (D, nnz).
                Where D is the number of sparse dimension, and nnz is the number
                of non-zeros.
            values (Tensor | None): non-zero elements, shaped (..., nnz).
            spshape (Size | None, optional): shape in the sparse dimensions.
        """
        self._indices = indices
        self._values = values
        self.is_coalesced = is_coalesced
        self._check(indices, values)

        if spshape is None:
            self._spshape = tuple(bm.tolist(bm.max(indices, axis=1) + 1))
        else:
            # total ndim should be equal to sparse_ndim + dense_dim
            if len(spshape) != indices.shape[0]:
                raise ValueError(
                    f"length of sparse shape ({len(spshape)}) "
                    f"must match the size of indices in dim-0 ({indices.shape[0]})"
                )
            self._spshape = tuple(spshape)

    def _check(self, indices: TensorLike, values: Optional[TensorLike]):
        if not isinstance(indices, TensorLike):
            raise TypeError(f"indices must be a Tensor, but got {type(indices)}")
        if indices.ndim != 2:
            raise ValueError(f"indices must be a 2D tensor, but got {indices.ndim}D")

        if isinstance(values, TensorLike):
            if values.ndim < 1:
                raise ValueError(f"values must be at least 1D, but got {values.ndim}D")

            # The last dim of values must match the last dim of indices.
            if values.shape[-1] != indices.shape[1]:
                raise ValueError(f"values must have the same size as indices ({indices.shape[1]}) "
                                 "in the last dimension (number of non-zero elements), "
                                 f"but got {values.shape[-1]}")
        elif values is None:
            pass
        else:
            raise TypeError(f"values must be a Tensor or None, but got {type(values)}")

    def __repr__(self) -> str:
        return f"COOTensor(indices={self._indices}, values={self._values}, shape={self.shape})"

    ### 1. Data Fetching ###
    @property
    def itype(self): return self._indices.dtype

    @property
    def nnz(self): return self._indices.shape[1]

    @property
    def indices(self) -> TensorLike:
        """Return the indices of the non-zero elements."""
        return self._indices

    @property
    def values(self) -> Optional[TensorLike]:
        """Return the non-zero elements."""
        return self._values

    @property
    def row(self): return self._indices[0] # scipy convention

    @property
    def col(self): return self._indices[1] # scipy convenstion

    @property
    def data(self): return self._values # scipy convention

    @property
    def nonzero_slice(self) -> Tuple[Union[slice, TensorLike]]:
        slicing = [self._indices[i] for i in range(self.sparse_ndim)]
        return (slice(None),) * self.dense_ndim + tuple(slicing)

    ### 2. Data Type & Device Management ###
    def astype(self, dtype=None, /, *, copy=True):
        if self._values is None:
            values = bm.ones(self.nnz, dtype=dtype)
        else:
            values = bm.astype(self._values, dtype, copy=copy)

        return COOTensor(self._indices, values, self._spshape,
                         is_coalesced=self.is_coalesced)

    def device_put(self, device=None, /):
        return COOTensor(bm.device_put(self._indices, device),
                         bm.device_put(self._values, device),
                         self._spshape,
                         is_coalesced=self.is_coalesced)

    ### 3. Format Conversion ###
    def to_dense(self, *, fill_value: Number = 1.0) -> TensorLike:
        if self._values is None:
            context = dict(dtype=bm.float64)
        else:
            context = self.values_context()

        dense_tensor = bm.zeros(self.dense_shape + (prod(self._spshape),), **context)
        flattened = flatten_indices(self._indices, self._spshape)[0]

        if self._values is None:
            src = bm.full((1,) * (self.dense_ndim + 1), fill_value, **context)
            src = bm.broadcast_to(src, self.dense_shape + (self.nnz,))
        else:
            src = self._values
        dense_tensor = bm.index_add(dense_tensor, flattened, src, axis=-1)

        return dense_tensor.reshape(self.shape)

    def tocoo(self, *, copy=False):
        if copy:
            return self.copy()
        return self

    def tocsr(self, *, copy=False):
        from .csr_tensor import CSRTensor
        try:
            crow, col, values = bm.coo_tocsr(self.indices, self.values, self.sparse_shape)
            return CSRTensor(crow, col, values, spshape=self._spshape)
        except (AttributeError, NotImplementedError):
            pass

        count = bm.bincount(self._indices[0], minlength=self._spshape[0])
        crow = bm.cumsum(count)
        crow = bm.concat([bm.tensor([0], **bm.context(crow)), crow])
        order = bm.argsort(self._indices[0], stable=True)
        new_col = bm.copy(self._indices[-1, order])

        if self.values is None:
            new_values = None
        else:
            new_values = self.values[..., order]
            new_values = bm.copy(new_values) if copy else new_values

        return CSRTensor(crow, new_col, new_values, spshape=self._spshape)

    ### 4. Object Conversion ###
    def to_scipy(self):
        from scipy.sparse import coo_matrix
        if self.dense_ndim != 0:
            raise ValueError("Only COOTensor with 0 dense dimension "
                             "can be converted to scipy sparse matrix")


        return coo_matrix(
            (bm.to_numpy(self.values), bm.to_numpy(self.indices)),
            shape = self.sparse_shape
        )

    @classmethod
    def from_scipy(cls, mat, /):
        indices = bm.stack([bm.from_numpy(mat.row), bm.from_numpy(mat.col)], axis=0)
        values = bm.from_numpy(mat.data)
        return cls(indices, values, mat.shape)

    ### 5. Manipulation ###
    def copy(self):
        if self._values is None:
            return COOTensor(bm.copy(self._indices), None, self._spshape)
        return COOTensor(bm.copy(self._indices), bm.copy(self._values), self._spshape)

    def coalesce(self, accumulate: bool=True) -> 'COOTensor':
        if self.is_coalesced or self.nnz == 0:
            return self

        order = bm.lexsort(tuple(reversed(self._indices)))
        sorted_indices = self._indices[:, order]
        unique_mask = bm.concat([
            bm.ones((1, ), dtype=bool, device=bm.get_device(sorted_indices)),
            bm.any(sorted_indices[:, 1:] - sorted_indices[:, :-1], axis=0)
        ], axis=0)
        new_indices = bm.copy(sorted_indices[..., unique_mask])

        if self._values is not None:
            add_index = bm.cumsum(unique_mask, axis=0) - 1
            sorted_values = self._values[..., order]
            new_values = bm.zeros_like(sorted_values[..., unique_mask])
            new_values = bm.index_add(new_values, add_index, sorted_values, axis=-1)

        else:
            if accumulate:
                unique_location = bm.concat([
                    bm.nonzero(unique_mask)[0],
                    bm.tensor([len(unique_mask)], **bm.context(self._indices))
                ], axis=0)
                new_values = unique_location[1:] - unique_location[:-1]

            else:
                new_values = None

        return COOTensor(new_indices, new_values, self.sparse_shape, is_coalesced=True)

    @overload
    def reshape(self, shape: Size, /) -> 'COOTensor': ...
    @overload
    def reshape(self, *shape: int) -> 'COOTensor': ...
    def reshape(self, *shape) -> 'COOTensor':
        pass

    def ravel(self):
        spshape = self.sparse_shape
        new_indices = flatten_indices(self._indices, spshape)
        return COOTensor(new_indices, self._values, (prod(spshape),))

    def flatten(self):
        spshape = self.sparse_shape
        new_indices = flatten_indices(self._indices, spshape)
        if self._values is None:
            values = None
        else:
            values = bm.copy(self._values)
        return COOTensor(new_indices, values, (prod(spshape),))

    @property
    def T(self):
        _indices = self._indices
        _spshape = self._spshape

        if self.sparse_ndim == 2:
            new_indices = bm.stack([_indices[1], _indices[0]], axis=0)
            shape = tuple(reversed(_spshape))
        elif self.sparse_ndim >= 3:
            new_indices = bm.concat([_indices[:-2], _indices[-1:], _indices[-2:-1]], axis=0)
            shape = _spshape[:-2] + (_spshape[-1], _spshape[-2])
        else:
            raise ValueError("sparse ndim must be 2 or greater to be transposed, "
                             f"but got {self.sparse_ndim}")
        return COOTensor(new_indices, self._values, shape)

    def partial(self, index: Union[TensorLike, slice], /):
        new_indices = bm.copy(self.indices[:, index])
        new_values = self.values

        if new_values is not None:
            new_values = bm.copy(new_values[..., index])

        return COOTensor(new_indices, new_values, self._spshape)

    def tril(self, k: int = 0) -> 'COOTensor':
        indices = self.indices
        tril_loc = (indices[-2] + k) >= indices[-1]
        return self.partial(tril_loc)

    def triu(self, k: int = 0) -> 'COOTensor':
        indices = self.indices
        triu_loc = (indices[-1] - k) >= indices[-2]
        return self.partial(triu_loc)

    @classmethod
    def concat(cls, coo_tensors: Sequence['COOTensor'], /, *, axis: int=0) -> 'COOTensor':
        if len(coo_tensors) == 0:
            raise ValueError("coo_tensors cannot be empty")
<<<<<<< HEAD

=======
>>>>>>> c38be572
        if len(coo_tensors) == 1:
            return coo_tensors[0]

        indices_list = []
        values_list = []
        prev_len = 0

        for coo in coo_tensors:
            indices = bm.copy(coo.indices)
            indices = bm.index_add(
                indices, bm.array([axis], device=indices.device), prev_len,
                axis=0
            )
            indices_list.append(indices)
            values_list.append(bm.copy(coo.values))
            prev_len += coo.sparse_shape[axis]

        new_indices = bm.concat(indices_list, axis=1)
        del indices_list
        new_values = bm.concat(values_list, axis=-1)
        del values_list
        spshape = list(coo_tensors[-1].sparse_shape)
        spshape[axis] = prev_len
        return cls(new_indices, new_values, spshape)

    ### 6. Arithmetic Operations ###
    def neg(self) -> 'COOTensor':
        """Negation of the COO tensor. Returns self if values is None."""
        if self._values is None:
            return self
        else:
            return COOTensor(self._indices, -self._values, self.sparse_shape)

    @overload
    def add(self, other: Union[Number, 'COOTensor'], alpha: Number=1) -> 'COOTensor': ...
    @overload
    def add(self, other: TensorLike, alpha: Number=1) -> TensorLike: ...
    def add(self, other: Union[Number, 'COOTensor', TensorLike], alpha: Number=1) -> Union['COOTensor', TensorLike]:
        """Adds another tensor or scalar to this COOTensor, with an optional scaling factor.

        Parameters:
            other (Number | COOTensor | Tensor): The tensor or scalar to be added.\n
            alpha (int | float, optional): The scaling factor for the other tensor. Defaults to 1.

        Raises:
            TypeError: If the type of `other` is not supported for addition.\n
            ValueError: If the shapes of `self` and `other` are not compatible.\n
            ValueError: If one has value and another does not.

        Returns:
            out (COOTensor | Tensor): A new COOTensor if `other` is a COOTensor,\
            or a Tensor if `other` is a dense tensor.
        """
        if isinstance(other, COOTensor):
            check_shape_match(self.shape, other.shape)
            check_spshape_match(self.sparse_shape, other.sparse_shape)
            new_indices = bm.concat((self._indices, other._indices), axis=1)
            if self._values is None:
                if other._values is None:
                    new_values = None
                else:
                    raise ValueError("self has no value while other does")
            else:
                if other._values is None:
                    raise ValueError("self has value while other does not")
                new_values = bm.concat((self._values, other._values*alpha), axis=-1)
            return COOTensor(new_indices, new_values, self.sparse_shape)

        elif isinstance(other, TensorLike):
            check_shape_match(self.shape, other.shape)
            output = other * alpha
            context = bm.context(output)
            output = output.reshape(self.dense_shape + (prod(self._spshape),))
            flattened = flatten_indices(self._indices, self._spshape)[0]

            if self._values is None:
                src = bm.ones((1,) * (self.dense_ndim + 1), **context)
                src = bm.broadcast_to(src, self.dense_ndim + (self.nnz,))
            else:
                src = self._values
            output = bm.index_add(output, flattened, src, axis=-1)

            return output.reshape(self.shape)

        elif isinstance(other, (int, float)):
            new_values = self._values + alpha * other
            return COOTensor(bm.copy(self._indices), new_values, self.sparse_shape)

        else:
            raise TypeError(f"Unsupported type {type(other).__name__} in addition")

    def mul(self, other: Union[Number, 'COOTensor', TensorLike]) -> 'COOTensor': # TODO: finish this
        """Element-wise multiplication.
        The result COO tensor will share the same indices with
        the original if `other` is a number or a dense tensor.
        """
        if isinstance(other, COOTensor):
            raise NotImplementedError

        elif isinstance(other, TensorLike):
            check_shape_match(self.shape, other.shape)
            new_values = bm.copy(other[self.nonzero_slice])
            if self._values is not None:
                new_values = bm.multiply(self._values, new_values)
            return COOTensor(self._indices, new_values, self.sparse_shape)

        elif isinstance(other, (int, float)):
            if self._values is None:
                raise ValueError("Cannot multiply COOTensor without value with scalar")
            new_values = self._values * other
            return COOTensor(self._indices, new_values, self.sparse_shape)

        else:
            raise TypeError(f"Unsupported type {type(other).__name__} in multiplication")

    def div(self, other: Union[Number, TensorLike]) -> 'COOTensor':
        """Element-wise division.
        The result COO tensor will share the same indices with
        the original if `other` is a number or a dense tensor.
        """
        if self._values is None:
            raise ValueError("Cannot divide COOTensor without value")

        if isinstance(other, TensorLike):
            check_shape_match(self.shape, other.shape)
            new_values = bm.copy(other[self.nonzero_slice])
            new_values = bm.divide(self._values, new_values)
            return COOTensor(self._indices, new_values, self.sparse_shape)

        elif isinstance(other, (int, float)):
            new_values = self._values / other
            return COOTensor(self._indices, new_values, self.sparse_shape)

        else:
            raise TypeError(f"Unsupported type {type(other).__name__} in division")

    def pow(self, other: Union[TensorLike, Number]) -> 'COOTensor':
        """Element-wise power of COOTensor.
        The result COO tensor will share the same indices with
        the original if `other` is a number or a dense tensor.
        """
        if self._values is None:
            raise ValueError("Cannot power COOTensor without value with tensor")

        if isinstance(other, TensorLike):
            check_shape_match(self.shape, other.shape)
            new_values = bm.power(self._values, other[self.nonzero_slice])
            return COOTensor(self._indices, new_values, self.sparse_shape)

        elif isinstance(other, (int, float)):
            new_values = self._values ** other
            return COOTensor(self._indices, new_values, self.sparse_shape)

        else:
            raise TypeError(f'Unsupported type {type(other).__name__} in power')

    @overload
    def matmul(self, other: 'COOTensor') -> 'COOTensor': ...
    @overload
    def matmul(self, other: TensorLike) -> TensorLike: ...
    def matmul(self, other: Union['COOTensor', TensorLike]):
        """Matrix-multiply this COOTensor with another tensor.

        Parameters:
            other (COOTensor | Tensor): A 1-D tensor for matrix-vector multiply,
                or a 2-D tensor for matrix-matrix multiply.
                Batched matrix-matrix multiply is available for dimensions
                (*B, M, K) and (*B, K, N). *B means any number of batch dimensions.

        Raises:
            TypeError: If the type of `other` is not supported for matmul.

        Returns:
            out (COOTensor | Tensor): A new COOTensor if `other` is a COOTensor,\
            or a Tensor if `other` is a dense tensor.
        """
        if isinstance(other, COOTensor):
            if (self.values is None) or (other.values is None):
                raise ValueError("Matrix multiplication between COOTensor without "
                                 "value is not implemented now")
            if hasattr(bm, 'csr_spspmm'):
                from .csr_tensor import CSRTensor
                mat1 = self.tocsr()
                mat2 = other.tocsr()
                crow, col, values, spshape = bm.csr_spspmm(
                    mat1.crow, mat1.col, mat1.values, mat1.sparse_shape,
                    mat2.crow, mat2.col, mat2.values, mat2.sparse_shape
                )
                return CSRTensor(crow, col, values, spshape)
            else:
                indices, values, spshape = spspmm_coo(
                    self.indices, self.values, self.sparse_shape,
                    other.indices, other.values, other.sparse_shape,
                )
            return COOTensor(indices, values, spshape).coalesce().tocsr()

        elif isinstance(other, TensorLike):
            if self.values is None:
                raise ValueError()
            if hasattr(bm, 'coo_spmm'):
                return bm.coo_spmm(self._indices, self._values, self._spshape, other)
            else:
                return spmm_coo(self.indices, self.values, self.sparse_shape, other)

        else:
            raise TypeError(f"Unsupported type {type(other).__name__} in matmul")<|MERGE_RESOLUTION|>--- conflicted
+++ resolved
@@ -147,6 +147,9 @@
         count = bm.bincount(self._indices[0], minlength=self._spshape[0])
         crow = bm.cumsum(count)
         crow = bm.concat([bm.tensor([0], **bm.context(crow)), crow])
+        count = bm.bincount(self._indices[0], minlength=self._spshape[0])
+        crow = bm.cumsum(count)
+        crow = bm.concat([bm.tensor([0], **bm.context(crow)), crow])
         order = bm.argsort(self._indices[0], stable=True)
         new_col = bm.copy(self._indices[-1, order])
 
@@ -274,13 +277,31 @@
     def concat(cls, coo_tensors: Sequence['COOTensor'], /, *, axis: int=0) -> 'COOTensor':
         if len(coo_tensors) == 0:
             raise ValueError("coo_tensors cannot be empty")
-<<<<<<< HEAD
-
-=======
->>>>>>> c38be572
+
         if len(coo_tensors) == 1:
             return coo_tensors[0]
 
+        indices_list = []
+        values_list = []
+        prev_len = 0
+
+        for coo in coo_tensors:
+            indices = bm.copy(coo.indices)
+            indices = bm.index_add(
+                indices, bm.array([axis], device=indices.device), prev_len,
+                axis=0
+            )
+            indices_list.append(indices)
+            values_list.append(bm.copy(coo.values))
+            prev_len += coo.sparse_shape[axis]
+
+        new_indices = bm.concat(indices_list, axis=1)
+        del indices_list
+        new_values = bm.concat(values_list, axis=-1)
+        del values_list
+        spshape = list(coo_tensors[-1].sparse_shape)
+        spshape[axis] = prev_len
+        return cls(new_indices, new_values, spshape)
         indices_list = []
         values_list = []
         prev_len = 0
