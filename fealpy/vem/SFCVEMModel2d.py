--- conflicted
+++ resolved
@@ -119,8 +119,6 @@
                     weights=self.space.B[i, :]*ruh[cell, 1],
                     minlength=NC)
 
-
-<<<<<<< HEAD
         node = mesh.entity('node')
         gx = S0.value(node[cell], index=idx) - np.repeat(grad[:, 0], NV)
         gy = S1.value(node[cell], index=idx) - np.repeat(grad[:, 1], NV)
@@ -155,33 +153,6 @@
         eta[edge2cell[isCEdge, 0]] += val
 
         return np.sqrt(eta)
-=======
-        node = mesh.node
-        gx = S0.value(node[cell], idx) - np.repeat(grad[:, 0], NV)
-        gy = S1.value(node[cell], idx) - np.repeat(grad[:, 1], NV)
-        eta = k*np.bincount(idx, weights=gx**2+gy**2)/NV*area
-
-        if residual is True:
-            fh = space.integralalg.fun_integral(self.pde.source, True)/self.area
-            g0 = S0.grad_value(barycenter)
-            g1 = S1.grad_value(barycenter)
-            eta += (fh + (g0[:, 0] + g1[:, 1]))**2*area**2
-
-        if returnsup is True:
-            def f(x, cellidx):
-                g = self.pde.gradient(x)
-                val = (
-                        (g[..., 0] - S0.value(x, cellidx))**2 +
-                        (g[..., 1] - S1.value(x, cellidx))**2
-                    )
-                return val
-            e = space.integralalg.integral(f, True)
-
-        if returnsup is False:
-            return np.sqrt(eta)
-        else:
-            return np.sqrt(eta), np.sqrt(np.sum(e))
->>>>>>> a560dbdf
 
     def residual_estimator(self, withpsi=False):
 
