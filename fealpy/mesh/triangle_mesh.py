from typing import Union, Optional, Callable

from ..backend import backend_manager as bm 
from ..typing import TensorLike, Index, _S
from .. import logger

from .utils import simplex_gdof, simplex_ldof
from .mesh_base import SimplexMesh, estr2dim
from .plot import Plotable

from scipy.sparse import coo_matrix, csc_matrix, csr_matrix
from scipy.sparse import spdiags, eye, tril, triu, bmat

class TriangleMesh(SimplexMesh, Plotable):
    def __init__(self, node: TensorLike, cell: TensorLike) -> None:
        """
        """
        super().__init__(TD=2, itype=cell.dtype, ftype=node.dtype)
        kwargs = bm.context(cell)

        self.node = node
        self.cell = cell
        self.localEdge = bm.tensor([(1, 2), (2, 0), (0, 1)], **kwargs)
        self.localFace = bm.tensor([(1, 2), (2, 0), (0, 1)], **kwargs)
        self.ccw = bm.tensor([0, 1, 2], **kwargs)

        self.localCell = bm.tensor([
            (0, 1, 2),
            (1, 2, 0),
            (2, 0, 1)], **kwargs)

        self.construct()

        self.nodedata = {}
        self.edgedata = {}
        self.facedata = self.edgedata
        self.celldata = {}
        self.meshdata = {}

    face_unit_normal = SimplexMesh.edge_unit_normal

    # entity
    def entity_measure(self, etype: Union[int, str], index: Optional[Index]=None) -> TensorLike:
        """
        """
        node = self.node
        kwargs = bm.context(node)

        if isinstance(etype, str):
            etype = estr2dim(self, etype)

        if etype == 0:
            return bm.tensor([0,], **kwargs)
        elif etype == 1:
            edge = self.entity(1, index)
            return bm.edge_length(edge, node)
        elif etype == 2:
            cell = self.entity(2, index)
            return bm.simplex_measure(cell, node)
        else:
            raise ValueError(f"Unsupported entity or top-dimension: {etype}")
  
    # quadrature
    def quadrature_formula(self, q: int, etype: Union[int, str]='cell',
                           qtype: str='legendre'): # TODO: other qtype
        if isinstance(etype, str):
            etype = estr2dim(self, etype)
        kwargs = {'dtype': self.ftype, 'device': self.device}

        if etype == 2:
<<<<<<< HEAD
            from ..quadrature.stroud_quadrature import StroudQuadrature
            if q>9:
                quad = StroudQuadrature(2, q)
            else:
                quad = TriangleQuadrature(q, **kwargs)
=======
            from ..quadrature import TriangleQuadrature
            quad = TriangleQuadrature(q, **kwargs)
>>>>>>> 272820f8
        elif etype == 1:
            from ..quadrature import GaussLegendreQuadrature
            quad = GaussLegendreQuadrature(q, **kwargs)
        else:
            raise ValueError(f"Unsupported entity or top-dimension: {etype}")
        return quad

    # shape function
    def grad_lambda(self, index: Index=_S) -> TensorLike:
        """
        """
        node = self.node
        cell = self.cell[index]
        GD = self.GD
        if GD == 2:
            return bm.triangle_grad_lambda_2d(cell, node)
        elif GD == 3:
            return bm.triangle_grad_lambda_3d(cell, node)
    
    def rot_lambda(self, index: Index=_S): # TODO
        pass
    
    def grad_shape_function(self, bc, p=1, index: Index=_S, variables='x'):
        """
        @berif 这里调用的是网格空间基函数的梯度
        """
        R = bm.simplex_grad_shape_function(bc, p)
        if variables == 'x':
            Dlambda = self.grad_lambda(index=index)
            gphi = bm.einsum('...ij, kjm -> k...im', R, Dlambda)
            return gphi  # (NC, NQ, ldof, GD)
        elif variables == 'u':
            return R  # (NQ, ldof, TD+1)

    cell_grad_shape_function = grad_shape_function

    def grad_shape_function_on_edge(self, bc, cindex, lidx, p=1, direction=True):
        """
        @brief 计算单元上所有形函数在边上的积分点处的导函数值

        @param bc 边上的一组积分点
        @param cindex 边所在的单元编号
        @param lidx 边在该单元的局部编号
        @param direction  True 表示边的方向和单元的逆时针方向一致，False 表示不一致
        """
        pass

    # ipoint
    def number_of_local_ipoints(self, p: int, iptype: Union[int, str]='cell'):
        if isinstance(iptype, str):
            iptype = estr2dim(self, iptype)
        return simplex_ldof(p, iptype)

    def number_of_global_ipoints(self, p: int):
        NN = self.number_of_nodes()
        NE = self.number_of_edges()
        NC = self.number_of_cells()
        num = (NN, NE, NC)
        return simplex_gdof(p, num)
    
    def interpolation_points(self, p: int, index: Index=_S):
        """Fetch all p-order interpolation points on the triangle mesh."""
        node = self.entity('node')
        if p == 1:
            return node
        if p <= 0:
            raise ValueError("p must be a integer larger than 0.")

        ipoint_list = []
        kwargs = {'dtype': self.ftype}

        GD = self.geo_dimension()
        ipoint_list.append(node) # ipoints[:NN, :]

        edge = self.entity('edge')
        w = bm.multi_index_matrix(p, 1, dtype=self.ftype)
        w = w[1:-1]/p
        ipoints_from_edge = bm.einsum('ij, ...jm->...im', w,
                                         node[edge, :]).reshape(-1, GD) # ipoints[NN:NN + (p - 1) * NE, :]
        ipoint_list.append(ipoints_from_edge)

        if p >= 3:
            TD = self.top_dimension()
            cell = self.entity('cell')
            multiIndex = bm.multi_index_matrix(p, TD, dtype=self.ftype)
            isEdgeIPoints = (multiIndex == 0)
            isInCellIPoints = ~(isEdgeIPoints[:, 0] | isEdgeIPoints[:, 1] |
                                isEdgeIPoints[:, 2])
            multiIndex = multiIndex[isInCellIPoints, :]
            w = multiIndex / p
            
            ipoints_from_cell = bm.einsum('ij, kj...->ki...', w,
                                          node[cell, :]).reshape(-1, GD) # ipoints[NN + (p - 1) * NE:, :]
            ipoint_list.append(ipoints_from_cell)

        return bm.concatenate(ipoint_list, axis=0)  # (gdof, GD)

    def cell_to_ipoint(self, p: int, index: Index=_S):
        """
        Get the map from local index to global index for interpolation points.
        """
        cell = self.cell

        if p == 1:
            return cell[index]

        TD = self.top_dimension()
        mi = self.multi_index_matrix(p, TD)
        idx0, = bm.nonzero(mi[:, 0] == 0)
        idx1, = bm.nonzero(mi[:, 1] == 0)
        idx2, = bm.nonzero(mi[:, 2] == 0)

        face2cell = self.face_to_cell()
        NN = self.number_of_nodes()
        NE = self.number_of_edges()
        NC = self.number_of_cells()

        e2p = self.edge_to_ipoint(p)
        ldof = self.number_of_local_ipoints(p, 'cell')

        kwargs = bm.context(cell)
        c2p = bm.zeros((NC, ldof), **kwargs)

        flag = face2cell[:, 2] == 0
        c2p = bm.set_at(c2p, (face2cell[flag, 0][:, None], idx0), e2p[flag])

        flag = face2cell[:, 2] == 1
        idx1_ = bm.flip(idx1, axis=0)
        c2p = bm.set_at(c2p, (face2cell[flag, 0][:, None], idx1_), e2p[flag])

        flag = face2cell[:, 2] == 2
        c2p = bm.set_at(c2p, (face2cell[flag, 0][:, None], idx2), e2p[flag])

        iflag = face2cell[:, 0] != face2cell[:, 1]
        flag = iflag & (face2cell[:, 3] == 0)
        idx0_ = bm.flip(idx0, axis=0)
        c2p = bm.set_at(c2p, (face2cell[flag, 1][:, None], idx0_), e2p[flag])

        flag = iflag & (face2cell[:, 3] == 1)
        c2p = bm.set_at(c2p, (face2cell[flag, 1][:, None], idx1), e2p[flag])

        flag = iflag & (face2cell[:, 3] == 2)
        idx2_ = bm.flip(idx2, axis=0)
        c2p = bm.set_at(c2p, (face2cell[flag, 1][:, None], idx2_),  e2p[flag])

        cdof = (p-1)*(p-2)//2
        flag = bm.sum(mi > 0, axis=1) == 3
        val = NN + NE*(p-1) + bm.arange(NC*cdof, **kwargs).reshape(NC, cdof)
        c2p = bm.set_at(c2p, (..., flag), val)
        return c2p[index]

    def face_to_ipoint(self, p: int, index: Index=_S):
        return self.edge_to_ipoint(p, index)

    def cell_to_face_sign(self):
        """
        """
        NC = self.number_of_cells()
        NEC = self.number_of_edges_of_cells()
        face2cell = self.face_to_cell() 
        cell2faceSign = bm.zeros((NC, NEC), dtype=bm.bool)
        cell2faceSign = bm.set_at(cell2faceSign, (face2cell[:, 0], face2cell[:, 2]), True)
        return cell2faceSign

    def prolongation_matrix(self, po: int, p1: int):
        """
        @brief 生成从 p0 元到 p1 元的延拓矩阵，假定 0 < p0 < p1
        """
        pass

    def edge_frame(self, index: Index=_S):
        """
        @brief 计算二维网格中每条边上的局部标架
        """
        pass
    def edge_unit_tangent(self, index=_S):
        """
        @brief Calculate the tangent vector with unit length of each edge.See `Mesh.edge_tangent`.
        """
        node = self.entity('node') 
        edge = self.entity('edge', index=index)
        v = node[edge[:, 1], :] - node[edge[:, 0], :]
        length = bm.sqrt(bm.square(v).sum(axis=1))
        return v/length.reshape(-1, 1)

    def uniform_refine(self, n=1, surface=None, interface=None, returnim=False):
        """

        """

        for i in range(n):
            NN = self.number_of_nodes()
            NC = self.number_of_cells()
            NE = self.number_of_edges()
            node = self.entity('node')
            edge = self.entity('edge')
            cell = self.entity('cell')
            cell2edge = self.cell_to_edge()
            edge2newNode = bm.arange(NN, NN + NE, dtype=self.itype)
            newNode = (node[edge[:, 0], :] + node[edge[:, 1], :]) / 2.0

            self.node = bm.concatenate((node, newNode), axis=0)
            p = bm.concatenate((cell, edge2newNode[cell2edge]), axis=1)
            self.cell = bm.concatenate(
                    (p[:,[0,5,4]], p[:,[5,1,3]], p[:,[4,3,2]], p[:,[3,4,5]]),
                    axis=0)
            self.construct()

    def is_crossed_cell(self, point, segment):
        """
        @berif 给定一组线段，找到这些线段的一个邻域单元集合, 且这些单元要满足一定的连通
        性
        """
        pass
    
    def location(self, points):
        """
        @breif  给定一组点 p , 找到这些点所在的单元

        这里假设：

        1. 所有点在网格内部，
        2. 网格中没有洞
        3. 区域还要是凸的
        """
        pass

    def circumcenter(self, index: Index=_S, returnradius=False):
        """
        @brief 计算三角形外接圆的圆心和半径
        """
        node = self.node
        cell = self.cell
        GD = self.geo_dimension()

        v0 = node[cell[index, 2], :] - node[cell[index, 1], :]
        v1 = node[cell[index, 0], :] - node[cell[index, 2], :]
        v2 = node[cell[index, 1], :] - node[cell[index, 0], :]
        nv = bm.cross(v2, -v1)
        if GD == 2:
            area = nv / 2.0
            x2 = bm.sum(node ** 2, axis=1, keepdims=True)
            w0 = x2[cell[index, 2]] + x2[cell[index, 1]]
            w1 = x2[cell[index, 0]] + x2[cell[index, 2]]
            w2 = x2[cell[index, 1]] + x2[cell[index, 0]]
            W = bm.array([[0, -1], [1, 0]], dtype=self.ftype)
            fe0 = w0 * v0 @ W
            fe1 = w1 * v1 @ W
            fe2 = w2 * v2 @ W
            c = 0.25 * (fe0 + fe1 + fe2) / area.reshape(-1, 1)
            R = bm.sqrt(bm.sum((c - node[cell[index, 0], :]) ** 2, axis=1))
        elif GD == 3:
            length = bm.sqrt(bm.sum(nv ** 2, axis=1))
            n = nv / length.reshape((-1, 1))
            l02 = bm.sum(v1 ** 2, axis=1, keepdims=True)
            l01 = bm.sum(v2 ** 2, axis=1, keepdims=True)
            d = 0.5 * (l02 * bm.cross(n, v2) + l01 * bm.cross(-v1, n)) / length.reshape(-1, 1)
            c = node[cell[index, 0]] + d
            R = bm.sqrt(bm.sum(d ** 2, axis=1))

        if returnradius:
            return c, R
        else:
            return c

    def angle(self):
        NC = self.number_of_cells()
        cell = self.entity('cell')
        node = self.entity('node')
        localEdge = self.localEdge
        angle = bm.zeros((NC, 3), dtype=self.ftype)
        for i,(j,k) in zip(range(3),localEdge):
            v0 = node[cell[:, j]] - node[cell[:, i]]
            v1 = node[cell[:, k]] - node[cell[:, i]]
            angle[:,i] = bm.arccos(bm.sum(v0*v1,axis=1)/bm.sqrt(bm.sum(v0**2,axis=1)*bm.sum(v1**2,axis=1)))
        return angle

    def show_angle(self, axes, angle=None):
        """
        @brief 显示网格角度的分布直方图
        """
        pass
    
    def cell_quality(self, measure='radius_ratio'):
        if measure == 'radius_ratio':
            return radius_ratio(self)

    def show_quality(self, axes, qtype=None, quality=None):
        """
        @brief 显示网格质量分布的分布直方图
        """
        pass

    def edge_swap(self):
        pass

    def odt_iterate(self):
        pass

    def uniform_bisect(self, n=1):
        for i in range(n):
            self.bisect()

    def bisect_options(
            self,
            HB=None,
            IM=None,
            data=None,
            disp=True,
    ):

        options = {
            'HB': HB,
            'IM': IM,
            'data': data,
            'disp': disp
        }
        return options

    def bisect(self, isMarkedCell=None, options={'disp': True}): #TODO
        if options['disp']:
            print('Bisection begining......')

        NN = self.number_of_nodes()
        NC = self.number_of_cells()
        NE = self.number_of_edges()

        if options['disp']:
            print('Current number of nodes:', NN)
            print('Current number of edges:', NE)
            print('Current number of cells:', NC)

        if isMarkedCell is None:
            isMarkedCell = bm.ones(NC, dtype=bm.bool)

        cell = self.entity('cell')
        edge = self.entity('edge')

        cell2edge = self.cell_to_edge()
        cell2cell = self.cell_to_cell()
        #cell2ipoint = self.cell_to_ipoint(self.p)
        isCutEdge = bm.zeros((NE,), dtype=bm.bool)

        if options['disp']:
            print('The initial number of marked elements:', isMarkedCell.sum())

        markedCell, = bm.nonzero(isMarkedCell)
        while len(markedCell) > 0:
            isCutEdge = bm.set_at(isCutEdge, cell2edge[markedCell, 0], True)
            refineNeighbor = cell2cell[markedCell, 0]
            markedCell = refineNeighbor[~isCutEdge[cell2edge[refineNeighbor, 0]]]

        if options['disp']:
            print('The number of markedg edges: ', isCutEdge.sum())

        edge2newNode = bm.zeros((NE,), dtype=self.itype)
        edge2newNode = bm.set_at(edge2newNode, isCutEdge, bm.arange(NN, NN + isCutEdge.sum(), dtype=self.itype))

        node = self.node
        newNode = 0.5 * (node[edge[isCutEdge, 0], :] + node[edge[isCutEdge, 1], :])
        self.node = bm.concatenate((node, newNode), axis=0)
        cell2edge0 = cell2edge[:, 0]

        if 'data' in options:
            pass

        if 'IM' in options:
            nn = len(newNode)
            IM = coo_matrix((bm.ones(NN), (bm.arange(NN), bm.arange(NN))),
                            shape=(NN + nn, NN))
            val = bm.full((nn,), 0.5)
            IM += coo_matrix(
                (
                    val,
                    (
                        NN + bm.arange(nn),
                        edge[isCutEdge, 0]
                    )
                ), shape=(NN + nn, NN))
            IM += coo_matrix(
                (
                    val,
                    (
                        NN + bm.arange(nn),
                        edge[isCutEdge, 1]
                    )
                ), shape=(NN + nn, NN))
            options['IM'] = IM.tocsr()

        if 'HB' in options:
            options['HB'] = bm.arange(NC)

        for k in range(2):
            idx, = bm.nonzero(edge2newNode[cell2edge0] > 0)
            nc = len(idx)
            if nc == 0:
                break

            if 'HB' in options:
                HB = options['HB']
                options['HB'] = bm.concatenate((HB, HB[idx]), axis=0)

            L = idx
            R = bm.arange(NC, NC + nc)
            if ('data' in options) and (options['data'] is not None):
                for key, value in options['data'].items():
                    if value.shape == (NC,):  # 分片常数
                        value = bm.concatenate((value[:], value[idx]))
                        options['data'][key] = value
                    elif value.ndim == 2 and value.shape[0] == NC:  # 处理(NC, NQ)的情况
                        value = bm.concatenate((value, value[idx, :])) 
                        options['data'][key] = value
                    elif value.shape == (NN + k * nn,):
                        if k == 0:
                            value = bm.concatenate((value, bm.zeros((nn,), dtype=self.ftype)))
                            value = bm.set_at(value , slice(NN, None), 0.5 * (value[edge[isCutEdge, 0]] + value[edge[isCutEdge, 1]]))
                            options['data'][key] = value
                    else:
                        ldof = value.shape[-1]
                        p = int((bm.sqrt(1 + 8 * bm.array(ldof)) - 3) // 2)
                        bc = self.multi_index_matrix(p, etype=2) / p

                        bcl = bm.zeros_like(bc, dtype=self.ftype)
                        bcl = bm.set_at(bcl , (slice(None), 0), bc[:, 1])
                        bcl = bm.set_at(bcl , (slice(None), 1), 0.5 * bc[:, 0] + bc[:, 2])
                        bcl = bm.set_at(bcl , (slice(None), 2), 0.5 * bc[:, 0])

                        bcr = bm.zeros_like(bc,dtype=self.ftype)
                        bcr = bm.set_at(bcr , (slice(None), 0), bc[:, 2])
                        bcr = bm.set_at(bcr , (slice(None), 1), 0.5 * bc[:, 0])
                        bcr = bm.set_at(bcr , (slice(None), 2), 0.5 * bc[:, 0] + bc[:, 1])

                        value = bm.concatenate((value, bm.zeros((nc, ldof), dtype=self.ftype)))

                        phi = self.shape_function(bcr, p=p)
                        value = bm.set_at(value , slice(NC , None), bm.einsum('cj,kj->ck', value[idx], phi))

                        phi = self.shape_function(bcl, p=p)
                        value = bm.set_at(value , (idx, slice(None)), bm.einsum('cj,kj->ck', value[idx], phi))

                        options['data'][key] = value

            p0 = cell[idx, 0]
            p1 = cell[idx, 1]
            p2 = cell[idx, 2]
            p3 = edge2newNode[cell2edge0[idx]]
            cell = bm.concatenate((cell, bm.zeros((nc, 3), dtype=self.itype)), axis=0)
            
            cell = bm.set_at(cell , (L, 0), p3)
            cell = bm.set_at(cell , (L, 1), p0)
            cell = bm.set_at(cell , (L, 2), p1)
            cell = bm.set_at(cell , (R, 0), p3)
            cell = bm.set_at(cell , (R, 1), p2)
            cell = bm.set_at(cell , (R, 2), p0)
            if k == 0:
                cell2edge0 = bm.zeros((NC + nc,), dtype=self.itype)
                cell2edge0 = bm.set_at(cell2edge0 , slice(NC) , cell2edge[:, 0])
                cell2edge0 = bm.set_at(cell2edge0 , L , cell2edge[idx, 2])
                cell2edge0 = bm.set_at(cell2edge0 , R , cell2edge[idx, 1])
            NC = NC + nc

        self.NN = self.node.shape[0]
        self.cell = cell
        self.construct()

    def coarsen(self, isMarkedCell=None, options={}):
        """
        @brief

        https://lyc102.github.io/ifem/afem/coarsen/
        """

        if isMarkedCell is None:
            return

        NN = self.number_of_nodes()
        NC = self.number_of_cells()

        cell = self.entity('cell')
        node = self.entity('node')

        valence = bm.zeros(NN, dtype=self.itype)
        bm.add_at(valence, cell, 1)

        valenceNew = bm.zeros(NN, dtype=self.itype)
        bm.add_at(valenceNew, cell[isMarkedCell][:, 0], 1)

        isIGoodNode = (valence == valenceNew) & (valence == 4)
        isBGoodNode = (valence == valenceNew) & (valence == 2)

        node2cell = self.node_to_cell()

        I, J = bm.nonzero(node2cell[isIGoodNode, :])
        nodeStar = J.reshape(-1, 4)

        ix = (cell[nodeStar[:, 0], 2] == cell[nodeStar[:, 3], 1])
        iy = (cell[nodeStar[:, 1], 1] == cell[nodeStar[:, 2], 2])
        nodeStar = bm.set_at(nodeStar , ix & (~iy) ,nodeStar[ix & (~iy), :][:, [0, 2, 1, 3]])
        nodeStar = bm.set_at(nodeStar , (~ix) & iy ,nodeStar[(~ix) & iy, :][:, [0, 3, 1, 2]])

        t0 = nodeStar[:, 0]
        t1 = nodeStar[:, 1]
        t2 = nodeStar[:, 2]
        t3 = nodeStar[:, 3]

        p1 = cell[t0, 2]
        p2 = cell[t1, 1]
        p3 = cell[t0, 1]
        p4 = cell[t2, 1]

        cell = bm.set_at(cell , (t0, 0) , p3)
        cell = bm.set_at(cell , (t0, 1) , p1)
        cell = bm.set_at(cell , (t0, 2) , p2)
        cell = bm.set_at(cell , (t1, 0) , -1)

        cell = bm.set_at(cell , (t2, 0) , p4)
        cell = bm.set_at(cell , (t2, 1) , p2)
        cell = bm.set_at(cell , (t2, 2) , p1)
        cell = bm.set_at(cell , (t3, 0) , -1)

        I, J = bm.nonzero(node2cell[isBGoodNode, :])
        nodeStar = J.reshape(-1, 2)
        idx = (cell[nodeStar[:, 0], 2] == cell[nodeStar[:, 1], 1])
        nodeStar = bm.set_at(nodeStar , idx , nodeStar[idx, :][:, [0, 1]])

        t4 = nodeStar[:, 0]
        t5 = nodeStar[:, 1]
        p0 = cell[t4, 0]
        p1 = cell[t4, 2]
        p2 = cell[t5, 1]
        p3 = cell[t4, 1]
        cell = bm.set_at(cell , (t4, 0) , p3)
        cell = bm.set_at(cell , (t4, 1) , p1)
        cell = bm.set_at(cell , (t4, 2) , p2)
        cell = bm.set_at(cell , (t5, 0) , -1)

        isKeepCell = cell[:, 0] > -1
        if ('data' in options) and (options['data'] is not None):
            # value.shape == (NC, (p+1)*(p+2)//2)
            lidx = bm.concatenate((t0, t2, t4))
            ridx = bm.concatenate((t1, t3, t5))
            for key, value in options['data'].items():
                ldof = value.shape[1]
                p = int((bm.sqrt(8 * ldof + 1) - 3) / 2)
                bc = self.multi_index_matrix(p=p, etype=2) / p
                bcl = bm.zeros_like(bc)
                bcl = bm.set_at(bcl , (slice(None), 0) , 2 * bc[:, 2])
                bcl = bm.set_at(bcl , (slice(None), 1) , bc[:, 0])
                bcl = bm.set_at(bcl , (slice(None), 2) , bc[:, 1] - bc[:, 2])
 
                bcr = bm.zeros_like(bc)
                bar = bm.set_at(bcr , (slice(None), 0) , 2 * bc[:, 1])
                bar = bm.set_at(bcr , (slice(None), 1) , bc[:, 2] - bc[:, 1])
                bar = bm.set_at(bcr , (slice(None), 2) , bc[:, 0])

                phi = self.shape_function(bcl, p=p)  # (NQ, ldof)
                value = bm.set_at(value , lidx , bm.einsum('ci, qi->cq', value[lidx, :], phi))

                phi = self.shape_function(bcr, p=p)  # (NQ, ldof)

                value = bm.add_at(value , lidx , bm.einsum('ci, qi->cq', value[ridx, :], phi))
                value = bm.set_at(value , lidx , 0.5 * value[lidx])
                options['data'] = bm.set_at(options['data'],key , value[isKeepCell])

        cell = cell[isKeepCell]
        isGoodNode = (isIGoodNode | isBGoodNode)

        idxMap = bm.zeros(NN, dtype=self.itype)
        self.node = node[~isGoodNode]

        NN = self.node.shape[0]
        idxMap = bm.set_at(idxMap , ~isGoodNode , bm.arange(NN))
        cell = idxMap[cell]

        self.cell = cell
        self.construct()

    def label(self, node=None, cell=None, cellidx=None):
        """
        单元顶点的重新排列，使得cell[:, [1, 2]] 存储了单元的最长边
        Parameter
        -------
        Return 
        -------
        cell ： in-place modify
        """
        """
        单元顶点的重新排列，使得cell[:, [1, 2]] 存储了单元的最长边
        Parameter
        -------
        Return 
        -------
        cell ： in-place modify
        """
        rflag = False
        if node is None:
            node = self.entity('node')

        if cell is None:
            cell = self.entity('cell')
            rflag = True

        if cellidx is None:
            cellidx = bm.arange(len(cell))

        NC = cellidx.shape[0]
        localEdge = self.localEdge
        totalEdge = cell[cellidx][:, localEdge].reshape(
            -1, localEdge.shape[1])
        NE = totalEdge.shape[0]
        length = bm.sum(
            (node[totalEdge[:, 1]] - node[totalEdge[:, 0]]) ** 2,
            axis=-1)
        length += 0.1 * bm.random.rand(NE) * length
        cellEdgeLength = length.reshape(NC, 3)
        lidx = bm.argmax(cellEdgeLength, axis=-1)

        flag = (lidx == 1)
        if sum(flag) > 0:
            cell = bm.set_at(cell , cellidx[flag] , cell[cellidx[flag]][:, [0, 1, 2]])

        flag = (lidx == 2)
        if sum(flag) > 0:
            cell = bm.set_at(cell , cellidx[flag] , cell[cellidx[flag]][:, [2, 0, 1]])

        if rflag == True:
            self.construct()

    def delete_degree_4(self):
        pass

    @staticmethod
    def adaptive_options(
            method='mean',
            maxrefine=5,
            maxcoarsen=0,
            theta=1.0,
            tol=1e-6,  # 目标误差
            HB=None,
            imatrix=False,
            data=None,
            disp=True,
        ):

        options = {
            'method': method,
            'maxrefine': maxrefine,
            'maxcoarsen': maxcoarsen,
            'theta': theta,
            'tol': tol,
            'data': data,
            'HB': HB,
            'imatrix': imatrix,
            'disp': disp
        }
        return options

    def adaptive(self, eta, options):
        theta = options['theta']
        if options['method'] == 'mean':
            options['numrefine'] = bm.round(
                bm.log2(eta / (theta * bm.mean(eta)))
            )
        elif options['method'] == 'max':
            options['numrefine'] = bm.round(
                bm.log2(eta / (theta * bm.max(eta)))
            )
        elif options['method'] == 'median':
            options['numrefine'] = bm.round(
                bm.log2(eta / (theta * bm.mean(eta)))
            )
        elif options['method'] == 'min':
            options['numrefine'] = bm.round(
                bm.log2(eta / (theta * bm.min(eta)))
            )
        elif options['method'] == 'target':
            NT = self.number_of_cells()
            e = options['tol'] / bm.sqrt(NT)
            options['numrefine'] = bm.round(
                bm.log2(eta / (theta * e)
                        ))
        else:
            raise ValueError(
                "I don't know anyting about method %s!".format(options['method']))

        flag = options['numrefine'] > options['maxrefine']
        options['numrefine'][flag] = options['maxrefine']
        flag = options['numrefine'] < -options['maxcoarsen']
        options['numrefine'][flag] = -options['maxcoarsen']

        # refine
        NC = self.number_of_cells()
        print("Number of cells before:", NC)
        isMarkedCell = (options['numrefine'] > 0)
        while sum(isMarkedCell) > 0:
            self.bisect_1(isMarkedCell, options)
            print("Number of cells after refine:", self.number_of_cells())
            isMarkedCell = (options['numrefine'] > 0)

        # coarsen
        if options['maxcoarsen'] > 0:
            isMarkedCell = (options['numrefine'] < 0)
            while sum(isMarkedCell) > 0:
                NN0 = self.number_of_cells()
                self.coarsen(isMarkedCell, options)
                NN = self.number_of_cells()
                if NN == NN0:
                    break
                print("Number of cells after coarsen:", self.number_of_cells())
                isMarkedCell = (options['numrefine'] < 0)

    def bisect_1(self, isMarkedCell=None, options={'disp': True}):
        GD = self.geo_dimension()
        NN = self.number_of_nodes()
        NC = self.number_of_cells()
        NN0 = NN  # 记录下二分加密之前的节点数目

        if isMarkedCell is None:
            # 默认加密所有的单元
            markedCell = bm.arange(NC, dtype=self.itype)
        else:
            markedCell, = bm.nonzero(isMarkedCell)

        # allocate new memory for node and cell
        node = bm.zeros((5 * NN, GD), dtype=self.ftype)
        cell = bm.zeros((3 * NC, 3), dtype=self.itype)

        if ('numrefine' in options) and (options['numrefine'] is not None):
            options['numrefine'] = bm.concatenate((options['numrefine'], bm.zeros(2 * NC)))

        node = bm.set_at(node , slice(NN), self.entity('node'))
        cell = bm.set_at(cell , slice(NC), self.entity('cell'))

        # 用于存储网格节点的代数，初始所有节点都为第 0 代
        generation = bm.zeros(NN + 2 * NC, dtype=bm.uint8)

        # 用于记录被二分的边及其中点编号
        cutEdge = bm.zeros((4 * NN, 3), dtype=self.itype)

        # 当前的二分边的数目
        nCut = 0
        # 非协调边的标记数组
        nonConforming = bm.ones(4 * NN, dtype=bm.bool)
        while len(markedCell) != 0:
            # 标记最长边
            self.label(node, cell, markedCell)

            # 获取标记单元的四个顶点编号
            p0 = cell[markedCell, 0]
            p1 = cell[markedCell, 1]
            p2 = cell[markedCell, 2]

            # 找到新的二分边和新的中点
            nMarked = len(markedCell)
            p3 = bm.zeros(nMarked, dtype=self.itype)

            if nCut == 0:  # 如果是第一次循环
                idx = bm.arange(nMarked)  # cells introduce new cut edges
            else:
                # all non-conforming edges
                ncEdge = bm.nonzero(nonConforming[:nCut])
                NE = len(ncEdge)
                I = cutEdge[ncEdge][:, [2, 2]].reshape(-1)
                J = cutEdge[ncEdge][:, [0, 1]].reshape(-1)
                val = bm.ones(len(I), dtype=bm.bool)
                nv2v = csr_matrix(
                    (val, (I, J)),
                    shape=(NN, NN))
                i, j = (nv2v[:, p1].multiply(nv2v[:, p2])).nonzero()
                p3 = bm.set_at(p3, bm.array(j,dtype=self.itype), bm.array(i,dtype=self.itype))
                idx, = bm.nonzero(p3 == 0)

            if len(idx) != 0:
                # 把需要二分的边唯一化
                NE = len(idx)
                cellCutEdge = bm.stack([p1[idx], p2[idx]])
                cellCutEdge = bm.sort(cellCutEdge,axis=0)
                s = csr_matrix(
                    (
                        bm.ones(NE, dtype=bm.bool),
                        (
                            cellCutEdge[0, :],
                            cellCutEdge[1, :]
                        )
                    ), shape=(NN, NN))
                # 获得唯一的边
                i, j = s.nonzero()
                i = bm.tensor(i,dtype=self.itype)
                j = bm.tensor(j,dtype=self.itype)
                nNew = len(i)
                newCutEdge = bm.arange(nCut, nCut + nNew)
                cutEdge = bm.set_at(cutEdge , (newCutEdge, 0) , i)
                cutEdge = bm.set_at(cutEdge , (newCutEdge, 1) , j)
                cutEdge = bm.set_at(cutEdge , (newCutEdge, 2) , bm.arange(NN, NN + nNew))
                node = bm.set_at(node, slice(NN, NN + nNew), 0.5 * (node[i, :] + node[j, :]))
                nCut += nNew
                NN += nNew

                # 新点和旧点的邻接矩阵
                I = cutEdge[newCutEdge][:, [2, 2]].reshape(-1)
                J = cutEdge[newCutEdge][:, [0, 1]].reshape(-1)
                val = bm.ones(len(I), dtype=bm.bool)
                nv2v = csr_matrix(
                    (val, (I, J)),
                    shape=(NN, NN))
                i, j = (nv2v[:, p1].multiply(nv2v[:, p2])).nonzero()
                p3 = bm.set_at(p3, bm.array(j,dtype=self.itype), bm.array(i,dtype=self.itype))

            # 如果新点的代数仍然为 0
            idx = (generation[p3] == 0)
            cellGeneration = bm.max(
                generation[cell[markedCell[idx]]],
                axis=-1)
            # 第几代点
            generation = bm.set_at(generation , p3[idx] , cellGeneration + 1)
            cell = bm.set_at(cell ,(markedCell,0) , p3)
            cell = bm.set_at(cell ,(markedCell,1) , p0)
            cell = bm.set_at(cell ,(markedCell,2) , p1)
            cell = bm.set_at(cell ,(slice(NC,NC+nMarked),0) , p3)
            cell = bm.set_at(cell ,(slice(NC,NC+nMarked),1) , p2)
            cell = bm.set_at(cell ,(slice(NC,NC+nMarked),2) , p0)

            if ('numrefine' in options) and (options['numrefine'] is not None):
                bm.add_at(options['numrefine'], markedCell, -1)
                options['numrefine'] = bm.set_at(options['numrefine'], slice(NC, NC + nMarked), 
                                                 options['numrefine'][markedCell])

            NC = NC + nMarked
            del cellGeneration, p0, p1, p2, p3

            # 找到非协调的单元
            checkEdge, = bm.nonzero(nonConforming[:nCut])
            isCheckNode = bm.zeros(NN, dtype=bm.bool)
            isCheckNode = bm.set_at(isCheckNode, cutEdge[checkEdge], True)
            isCheckCell = bm.sum(
                isCheckNode[cell[:NC]],
                axis=-1) > 0
            # 找到所有包含检查节点的单元编号
            checkCell, = bm.nonzero(isCheckCell)
            I = bm.repeat(checkCell, 3)
            J = cell[checkCell].reshape(-1)
            val = bm.ones(len(I), dtype=bm.bool)
            cell2node = csr_matrix((val, (I, J)), shape=(NC, NN))
            i, j = (cell2node[:, cutEdge[checkEdge, 0]].multiply(
                    cell2node[:, cutEdge[checkEdge, 1]]
                )).nonzero()
              
            markedCell = bm.unique(bm.array(i))
            nonConforming = bm.set_at(nonConforming , checkEdge , False)
            nonConforming = bm.set_at(nonConforming , checkEdge[j] , True)

        if ('imatrix' in options) and (options['imatrix'] is True):
            nn = NN - NN0
            IM = coo_matrix(
                (
                    bm.ones(NN0),
                    (
                        bm.arange(NN0),
                        bm.arange(NN0)
                    )
                ), shape=(NN, NN), dtype=self.ftype)
            cutEdge = cutEdge[:nn]
            val = bm.full((nn, 2), 0.5, dtype=self.ftype)

            g = 2
            markedNode, = bm.nonzero(generation == g)

            N = len(markedNode)
            while N != 0:
                nidx = markedNode - NN0
                i = cutEdge[nidx, 0]
                j = cutEdge[nidx, 1]
                ic = bm.zeros((N, 2), dtype=self.ftype)
                jc = bm.zeros((N, 2), dtype=self.ftype)
                ic = bm.set_at(ic, (i < NN0,0), 1.0)
                jc = bm.set_at(jc, (j < NN0,1), 1.0)
                ic = bm.set_at(ic, i >= NN0, val[i[i >= NN0] - NN0])
                jc = bm.set_at(jc, j >= NN0, val[j[j >= NN0] - NN0])

                val = bm.set_at(val , markedNode - NN0 , 0.5 * (ic + jc))
                cutEdge = bm.set_at(cutEdge , (nidx[i >= NN0],0) , cutEdge[i[i >= NN0] - NN0,0])
                cutEdge = bm.set_at(cutEdge , (nidx[j >= NN0],1) , cutEdge[j[j >= NN0] - NN0,1])
                g += 1
                markedNode, = bm.nonzero(generation == g)
                N = len(markedNode)

            IM += coo_matrix(
                (
                    val.flat,
                    (
                        cutEdge[:, [2, 2]].flat,
                        cutEdge[:, [0, 1]].flat
                    )
                ), shape=(NN, NN0), dtype=self.ftype)
            options['imatrix'] = IM.tocsr()

        self.node = node[:NN]
        self.cell = cell[:NC]
        self.construct()

    def jacobian_matrix(self, index: Index=_S):
        """
        @brief 获得三角形单元对应的 Jacobian 矩阵
        """
        NC = self.number_of_cells()
        GD = self.geo_dimension()

        node = self.entity('node')
        cell = self.entity('cell')

        J = bm.zeros((NC, GD, 2), dtype=self.ftype)

        J[..., 0] = node[cell[:, 1]] - node[cell[:, 0]]
        J[..., 1] = node[cell[:, 2]] - node[cell[:, 0]]

        return J

    def point_to_bc(self, point):
        """
        @brief 找到定点 point 所在的单元，并计算其重心坐标 
        """
        pass

    def mark_interface_cell(self, phi):
        """
        @brief 标记穿过界面的单元
        """
        pass

    def mark_interface_cell_with_curvature(self, phi, hmax=None):
        """
        @brief 标记曲率大的单元
        """
        pass

    def mark_interface_cell_with_type(self, phi, interface):
        """
        @brief 等腰直角三角形，可以分为两类
            - Type A：两条直角边和坐标轴平行
            - Type B: 最长边和坐标轴平行
        """
        pass

    def bisect_interface_cell_with_curvature(self, interface, hmax):
        pass

    def show_function(self, plot, uh, cmap=None):
        pass

    @classmethod
    def show_lattice(cls, p=1, shownltiindex=False):
        """
        @berif 展示三角形上的单纯形格点
        """
        pass

    @classmethod
    def show_shape_function(cls, p=1, funtype='L'):
        """
        @brief 可视化展示三角形单元上的 p 次基函数
        """
        pass

    @classmethod
    def show_global_basis_function(cls, p=3):
        """
        @brief 展示通过单元基函数的拼接+零扩展的方法获取整体基函数的过程
        """
        pass

    @classmethod
    def from_one_triangle(cls, meshtype='iso'):
        if meshtype == 'equ':
            node = bm.tensor([
                [0.0, 0.0],
                [1.0, 0.0],
                [0.5, bm.sqrt(bm.tensor(3)) / 2]], dtype=bm.float64)
        elif meshtype == 'iso':
            node = bm.tensor([
                [0.0, 0.0],
                [1.0, 0.0],
                [0.0, 1.0]], dtype=bm.float64)
        cell = bm.tensor([[0, 1, 2]], dtype=bm.int32)
        return cls(node, cell)

    ## @ingroup MeshGenerators
    @classmethod
    def from_square_domain_with_fracture(cls):
        node = bm.tensor([
            [0.0, 0.0],
            [0.0, 0.5],
            [0.0, 0.5],
            [0.0, 1.0],
            [0.5, 0.0],
            [0.5, 0.5],
            [0.5, 1.0],
            [1.0, 0.0],
            [1.0, 0.5],
            [1.0, 1.0]], dtype=bm.float64)

        cell = bm.tensor([
            [1, 0, 5],
            [4, 5, 0],
            [2, 5, 3],
            [6, 3, 5],
            [4, 7, 5],
            [8, 5, 7],
            [6, 5, 9],
            [8, 9, 5]], dtype=bm.int32)

        return cls(node, cell)

    ## @ingroup MeshGenerators
    @classmethod
    def from_unit_square(cls, nx=10, ny=10, threshold=None):
        """
        Generate a triangle mesh for a unit square.

        @param nx Number of divisions along the x-axis (default: 10)
        @param ny Number of divisions along the y-axis (default: 10)
        @param threshold Optional function to filter cells based on their barycenter coordinates (default: None)
        @return TriangleMesh instance
        """
        return cls.from_box(box=[0, 1, 0, 1], nx=nx, ny=ny, 
                threshold=threshold, ftype=bm.float64, itype=bm.int32)

    ## @ingroup MeshGenerators
    @classmethod
    def from_box(cls, box=[0, 1, 0, 1], nx=10, ny=10, *, threshold=None,
                 itype=None, ftype=None, device=None):
        """Generate a triangle mesh for a box domain.

        @param box
        @param nx Number of divisions along the x-axis (default: 10)
        @param ny Number of divisions along the y-axis (default: 10)
        @param threshold Optional function to filter cells based on their barycenter coordinates (default: None)
        @return TriangleMesh instance
        """
        if itype is None:
            itype = bm.int32
        if ftype is None:
            ftype = bm.float64

        NN = (nx + 1) * (ny + 1)
        x = bm.linspace(box[0], box[1], nx+1, dtype=ftype, device=device)
        y = bm.linspace(box[2], box[3], ny+1, dtype=ftype, device=device)
        X, Y = bm.meshgrid(x, y, indexing='ij')

        node = bm.concatenate((X.reshape(-1, 1), Y.reshape(-1, 1)), axis=1)

        idx = bm.arange(NN, dtype=itype, device=device).reshape(nx + 1, ny + 1)
        cell0 = bm.concatenate((
            idx[1:, 0:-1].T.reshape(-1, 1),
            idx[1:, 1:].T.reshape(-1, 1),
            idx[0:-1, 0:-1].T.reshape(-1, 1),
            ), axis=1)
        cell1 = bm.concatenate((
            idx[0:-1, 1:].T.reshape(-1, 1),
            idx[0:-1, 0:-1].T.reshape(-1, 1),
            idx[1:, 1:].T.reshape(-1, 1)
            ), axis=1)
        cell = bm.concatenate((cell0, cell1), axis=0)

        if threshold is not None:
            bc = bm.sum(node[cell, :], axis=1) / cell.shape[1]
            isDelCell = threshold(bc)
            cell = cell[~isDelCell]
            isValidNode = bm.zeros(NN, dtype=bm.bool, device=device)
            isValidNode = bm.set_at(isValidNode, cell, True)
            node = node[isValidNode]
            idxMap = bm.zeros(NN, dtype=itype, device=device)
            idxMap = bm.set_at(
                idxMap, isValidNode, bm.arange(isValidNode.sum(), dtype=itype, device=device)
            )
            cell = idxMap[cell]

        return cls(node, cell)

    ## @ingroup MeshGenerators
    @classmethod
    def from_unit_sphere_surface(cls, refine=0, *, itype=None, ftype=None, device=None):
        """Generate a triangular mesh on a unit sphere surface."""
        if itype is None:
            itype = bm.int32
        if ftype is None:
            ftype = bm.float64

        t = (bm.sqrt(bm.tensor(5)) - 1) / 2
        node = bm.array([
            [0, 1, t], [0, 1, -t], [1, t, 0], [1, -t, 0],
            [0, -1, -t], [0, -1, t], [t, 0, 1], [-t, 0, 1],
            [t, 0, -1], [-t, 0, -1], [-1, t, 0], [-1, -t, 0]], dtype=ftype, device=device)
        cell = bm.array([
            [6, 2, 0], [3, 2, 6], [5, 3, 6], [5, 6, 7],
            [6, 0, 7], [3, 8, 2], [2, 8, 1], [2, 1, 0],
            [0, 1, 10], [1, 9, 10], [8, 9, 1], [4, 8, 3],
            [4, 3, 5], [4, 5, 11], [7, 10, 11], [0, 10, 7],
            [4, 11, 9], [8, 4, 9], [5, 7, 11], [10, 9, 11]], dtype=itype, device=device)
        mesh = cls(node, cell)
        mesh.uniform_refine(refine)
        node = mesh.node
        cell = mesh.entity('cell')
        d = bm.sqrt(node[:, 0] ** 2 + node[:, 1] ** 2 + node[:, 2] ** 2) - 1
        l = bm.sqrt(bm.sum(node ** 2, axis=1))
        n = node / l[..., None]
        node = node - d[..., None] * n
        return cls(node, cell)

    ## @ingroup MeshGenerators
    @classmethod
    def from_ellipsoid(cls, radius=[9, 3, 1], refine=0, *, itype=None, ftype=None, device=None):
        """
        a: 椭球的长半轴
        b: 椭球的中半轴
        c: 椭球的短半轴
        """
        a, b, c = radius
        mesh = TriangleMesh.from_unit_sphere_surface(itype=itype, ftype=ftype, device=device)
        mesh.uniform_refine(refine)
        node = mesh.node
        cell = mesh.entity('cell')
        node[:, 0]*=a 
        node[:, 1]*=b 
        node[:, 2]*=c
        return cls(node, cell)

    ## @ingroup MeshGenerators
    @classmethod
    def from_ellipsoid_surface(
        cls, ntheta=10, nphi=10, radius=(1, 1, 1), theta=None, phi=None,
        returnuv=False, *, itype=None, ftype=None, device=None):
        """
        @brief 给定椭球面的三个轴半径 radius=(a, b, c)，以及天顶角 theta 的范围,
        生成相应带状区域的三角形网格

        x = a \\sin\\theta \\cos\\phi
        y = b \\sin\\theta \\sin\\phi
        z = c \\cos\\theta

        @param[in] ntheta \\theta 方向的剖分段数
        @param[in] nphi \\phi 方向的剖分段数 
        """
        if theta is None:
            theta = (bm.pi / 4, 3 * bm.pi / 4)

        a, b, c = radius
        if phi is None:  # 默认为一封闭的带状区域
            NN = (ntheta + 1) * nphi
        else:  # 否则为四边形区域
            NN = (ntheta + 1) * (nphi + 1)

        NC = ntheta * nphi

        if phi is None:
            theta = bm.linspace(theta[0], theta[1], ntheta+1, dtype=bm.float64)
            l = bm.linspace(0, 2*bm.pi, nphi+1, dtype=bm.float64)
            U, V = bm.meshgrid(theta, l, indexing='ij')
            U = U[:, 0:-1]  # 去掉最后一列
            V = V[:, 0:-1]  # 去年最后一列
        else:
            theta = bm.linspace(theta[0], theta[1], ntheta+1, dtype=bm.float64)
            phi = bm.linspace(phi[0], phi[1], nphi+1, dtype=bm.float64)
            U, V = bm.meshgrid(theta, phi, indexing='ij')

        node = bm.zeros((NN, 3), dtype=bm.float64)
        X = a * bm.sin(U) * bm.cos(V)
        Y = b * bm.sin(U) * bm.sin(V)
        Z = c * bm.cos(U)
        node = bm.concatenate((X.reshape(-1, 1), Y.reshape(-1, 1), Z.reshape(-1, 1)), axis=1)
        
        idx = bm.zeros((ntheta + 1, nphi + 1), dtype=bm.int32)
        if phi is None:
            idx[:, 0:-1] = bm.arange(NN).reshape(ntheta + 1, nphi)
            idx[:, -1] = idx[:, 0]
        else:
            idx = bm.arange(NN).reshape(ntheta + 1, nphi + 1)
        cell = bm.zeros((2 * NC, 3), dtype=bm.int32)
        cell0 = bm.concatenate((
            idx[1:, 0:-1].T.reshape(-1, 1),
            idx[1:, 1:].T.reshape(-1, 1),
            idx[0:-1, 0:-1].T.reshape(-1, 1)), axis=1)
        cell1 = bm.concatenate((
            idx[0:-1, 1:].T.reshape(-1, 1),
            idx[0:-1, 0:-1].T.reshape(-1, 1),
            idx[1:, 1:].T.reshape(-1, 1)), axis=1)
        cell = bm.concatenate((cell0, cell1), axis=1).reshape(-1, 3)

        if returnuv:
            return cls(node, cell), U.flatten(), V.flatten()
        else:
            return cls(node, cell)

    ### 界面网格 ###
    # NOTE: 均匀网格改成作为一个参数传入，避免循环内调用本函数时反复实例化。
    # 利用网格实体的缓存机制，节约生成实体时的性能消耗。
    @classmethod
    def interfacemesh_generator(cls, uniform_mesh_2d, /, phi: Callable[[TensorLike], TensorLike]):
        """Generate a triangle mesh fitting the interface.

        Parameters:
            uniform_mesh_2d (UniformMesh2d): A 2d uniform mesh as the background, constant.
            phi (Callable): A level-set function of the interface.

        Returns:
            TriangleMesh: The triangle mesh fitting the interface.
        """
        from scipy.spatial import Delaunay
        from .uniform_mesh_2d import UniformMesh2d

        if not isinstance(uniform_mesh_2d, UniformMesh2d):
            raise TypeError("Only UniformMesh2d is supported.")

        concat = bm.concat
        mesh = uniform_mesh_2d
        device = mesh.device

        iCellNodeIndex, cutNode, auxNode, isInterfaceCell = mesh.find_interface_node(phi)
        nonInterfaceCellIndex = bm.nonzero(~isInterfaceCell)[0]

        NN = mesh.number_of_nodes()
        nonInterfaceCell = mesh.entity('cell')[nonInterfaceCellIndex, :]
        node = mesh.entity('node')

        interfaceNode = concat(
            (node[iCellNodeIndex, :], cutNode, auxNode),
            axis = 0
        )
        dt = Delaunay(bm.to_numpy(interfaceNode))
        tri = bm.from_numpy(dt.simplices)
        tri = bm.device_put(tri, device)
        del dt, interfaceNode # 释放内存
        # 如果 3 个顶点至少有一个是切点（不都在前 NI 个里），则纳入考虑
        NI = iCellNodeIndex.shape[0]
        isNecessaryCell = bm.sum(tri < NI, axis=1) != 3
        tri = tri[isNecessaryCell, :]
        # 把顶点在 Delaunay 内的编号，转换为整个三角形内的编号
        interfaceNodeIdx = concat(
            [bm.astype(iCellNodeIndex, dtype=mesh.itype),
             NN + bm.arange(cutNode.shape[0] + auxNode.shape[0], dtype=mesh.itype, device=device)],
            axis = 0
        )
        tri = interfaceNodeIdx[tri]

        pnode = concat((node, cutNode, auxNode), axis=0)
        pcell = concat(
            [nonInterfaceCell[:, [2, 3, 0]], nonInterfaceCell[:, [1, 0, 3]], tri],
            axis = 0
        )
        return cls(pnode, pcell)

    def vtk_cell_type(self, etype='cell'):
        if etype in {'cell', 2}:
            VTK_TRIANGLE = 5
            return VTK_TRIANGLE
        elif etype in {'face', 'edge', 1}:
            VTK_LINE = 3
            return VTK_LINE

    def to_vtk(self, fname=None, etype='cell', index: Index=_S):
        """
        @brief 把网格转化为 vtk 的数据格式
        """
        from .vtk_extent import  write_to_vtu

        node = self.entity('node')
        GD = self.geo_dimension()
        if GD == 2:
            node = bm.concatenate((node, bm.zeros((node.shape[0], 1), dtype=bm.float64)), axis=1)

        cell = self.entity(etype)[index]
        cellType = self.vtk_cell_type(etype)
        NV = cell.shape[-1]

        cell = bm.concatenate((bm.zeros((len(cell), 1), dtype=cell.dtype), cell), axis=1)
        cell[:, 0] = NV

        NC = len(cell)
        if fname is None:
            return node, cell.flatten(), cellType, NC
        else:
            print("Writting to vtk...")
            write_to_vtu(fname, node, NC, cellType, cell.flatten(),
                         nodedata=self.nodedata,
                         celldata=self.celldata)
            
    def from_meshio(cls, file, show=False):
        import meshio
        data = meshio.read(file)
        node = data.points
        cell = data.cells_dict['triangle']
        print(data.cells_dict)
        mesh = cls(node, cell)
        if show:
            import matplotlib.pyplot as plt
            from mpl_toolkits.mplot3d import Axes3D
            fig = plt.figure()
            ax = fig.add_subplot(111, projection='3d')
            mesh.add_plot(ax)
            plt.show()
        return mesh

TriangleMesh.set_ploter('2d')<|MERGE_RESOLUTION|>--- conflicted
+++ resolved
@@ -68,16 +68,11 @@
         kwargs = {'dtype': self.ftype, 'device': self.device}
 
         if etype == 2:
-<<<<<<< HEAD
             from ..quadrature.stroud_quadrature import StroudQuadrature
-            if q>9:
+            if q > 9:
                 quad = StroudQuadrature(2, q)
             else:
                 quad = TriangleQuadrature(q, **kwargs)
-=======
-            from ..quadrature import TriangleQuadrature
-            quad = TriangleQuadrature(q, **kwargs)
->>>>>>> 272820f8
         elif etype == 1:
             from ..quadrature import GaussLegendreQuadrature
             quad = GaussLegendreQuadrature(q, **kwargs)
