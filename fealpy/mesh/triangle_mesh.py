--- conflicted
+++ resolved
@@ -69,11 +69,7 @@
 
         if etype == 2:
             from ..quadrature.stroud_quadrature import StroudQuadrature
-<<<<<<< HEAD
-            from ..quadrature.triangle import TriangleQuadrature
-=======
             from ..quadrature import TriangleQuadrature
->>>>>>> 0f9343e3
             if q > 9:
                 quad = StroudQuadrature(2, q)
             else:
