--- conflicted
+++ resolved
@@ -308,13 +308,8 @@
                     node[edge[isInEdge, 1]],
                     node[edge[isInEdge, 0]]
                     ]
-<<<<<<< HEAD
             v1 = node[edge[isInEdge, 1]] - bc[edge2cell[isInEdge, 1]] 
             v2 = node[edge[isInEdge, 0]] - bc[edge2cell[isInEdge, 1]] 
-=======
-            v1 = node[edge[isInEdge, 1]] - bc[edge2cell[isInEdge, 0]]
-            v2 = node[edge[isInEdge, 0]] - bc[edge2cell[isInEdge, 0]]
->>>>>>> 45d0353b
             a = np.cross(v1, v2)/2.0
 
             pp = np.einsum('ij, jkm->ikm', bcs, tri, optimize=True)
