--- conflicted
+++ resolved
@@ -279,18 +279,7 @@
             NEC = self.number_of_edges_of_cells()
 
             totalEdge = self.total_edge()
-<<<<<<< HEAD
             i2, _, j = flocc(bm.sort(totalEdge, axis=1))
-=======
-            _, i2, j = bm.unique(
-                bm.sort(totalEdge, axis=1),
-                return_index=True,
-                return_inverse=True,
-                axis=0
-            )
-            device = bm.get_device(totalEdge).type
-            print(device+"-i2:", i2)
->>>>>>> 9ad67a87
             self.edge = totalEdge[i2, :]
             self.cell2edge = bm.astype(j.reshape(NC, NEC), self.itype)
 
