--- conflicted
+++ resolved
@@ -33,12 +33,8 @@
         else:
             raise ValueError("`entitytype` is wrong!")
             
-<<<<<<< HEAD
-    def uniform_refine(self, n):
-=======
     def uniform_refine(self, n=1):
         print('refine:!')
->>>>>>> e1661abf
         for i in range(n):
             node = self.node
             halfedge = self.halfedge
