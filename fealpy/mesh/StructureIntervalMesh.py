import numpy as np
<<<<<<< HEAD
from scipy.sparse import coo_matrix, csr_matrix, csc_matrix, diags, bmat
=======
from scipy.sparse import diags, coo_matrix
>>>>>>> a57e0bf7
from .mesh_tools import find_node, find_entity, show_mesh_1d
from types import ModuleType


class StructureIntervalMesh(object):

    """结构化的一维网格

    [x_0, x_1, ...., x_N]
    """

    def __init__(self, I, nx=2, itype=np.int_, ftype=np.float64):

        self.I = I
        self.meshtype="interval"
        self.hx = (I[1] - I[0])/nx
        self.NC = nx
        self.NN = self.NC + 1

        self.ds = StructureIntervalMeshDataStructure(nx+1, nx)

        self.itype = itype
        self.ftype = ftype

    def uniform_refine(self, n=1, returnim=False):
        if returnim:
            nodeImatrix = []
        for i in range(n):
            print('nx1', self.ds.nx)
            nx = 2*self.ds.nx
            self.ds = StructureIntervalMeshDataStructure(nx+1, nx)
            self.hx = (self.I[1] - self.I[0])/nx
            self.NC = nx
            self.NN = self.NC+1

            if returnim:
                A = self.interpolation_matrix()
                nodeImatrix.append(A)

        if returnim:
            return nodeImatrix



    def interpolation_matrix(self):
        """
        @brief 加密一次生成的矩阵 
        """
        nx = self.ds.nx
        NNH = int(nx/2 + 1)
        NNh = self.number_of_nodes()
        print('nx', nx, NNh, NNH)

        I = np.arange(0, NNh, 2)
        J = np.arange(NNH)
        data = np.ones(NNH, dtype=np.float64)
        A = coo_matrix((data, (I, J)), shape=(NNh, NNH))

        I = np.arange(1, NNh, 2)
        J = np.arange(NNH-1)
        data = np.ones(NNH-1, dtype=np.float64)/2
        A += coo_matrix((data, (I, J)), shape=(NNh, NNH))

        J = np.arange(1, NNH)
        data = np.ones(NNH-1, dtype=np.float64)/2
        A += coo_matrix((data, (I, J)), shape=(NNh, NNH))

        A = A.tocsr()
        return A


    def entity(self, etype):
        if etype in {'cell', 1}:
            NN = self.NN
            NC = self.NC
            cell = np.zeros((NC, 2), dtype=np.int)
            cell[:, 0] = range(NC)
            cell[:, 1] = range(1, NN)
            return cell
        elif etype in {'node', 0}:
            return self.node
        else:
            raise ValueError("`etype` is wrong!")

    def entity_barycenter(self, etype):
        if etype in {'node', 0}:
            return self.node 
        elif etype in {'cell', 1}:
            x = self.node
            return (x[1:] + x[0:-1])/2.0
        else:
            raise ValueError("`etype` is wrong!")

    @property
    def node(self):
        node = np.linspace(self.I[0], self.I[1], self.NN)
        return node

    def number_of_nodes(self):
        return self.NN

    def number_of_cells(self):
        return self.NC

    def geo_dimension(self):
        return 1

    def laplace_operator(self):
        hx = self.hx
        cx = 1/(self.hx**2)
        NN = self.number_of_nodes()
        k = np.arange(NN)

        A = diags([2*cx], [0], shape=(NN, NN), format='coo')

        val = np.broadcast_to(-cx, (NN-1, ))
        I = k[1:]
        J = k[0:-1]
        A += coo_matrix((val, (I, J)), shape=(NN, NN), dtype=self.ftype)
        A += coo_matrix((val, (J, I)), shape=(NN, NN), dtype=self.ftype)
        return A.tocsr()

    def wave_equation(self, r, theta):
        n0 = self.NC -1
        A0 = diags([1+2*r**2*theta, -r**2*theta, -r**2*theta], 
                [0, 1, -1], shape=(n0, n0), format='csr')
        A1 = diags([2 - 2*r**2*(1-2*theta), r**2*(1-2*theta), r**2*(1-2*theta)], 
                [0, 1, -1], shape=(n0, n0), format='csr')
        A2 = diags([-1 - 2*r**2*theta, r**2*theta, r**2*theta], 
                [0, 1, -1], shape=(n0, n0), format='csr')

        return A0, A1, A2

    def function(self, etype='node'):
        """
        @brief 返回一个定义在节点或者单元上的数组，元素取值为 0
        """
        if etype in {'node', 0}:
            NN = self.number_of_nodes()
            uh = np.zeros(NN, dtype=self.ftype)
        elif etype in {'cell', 1}:
            NC = self.number_of_cells()
            uh = np.zeros(NC, dtype=self.ftype)
        return uh
    
    def interpolation(self, f, etype='node'):
        x = self.entity_barycenter(etype)
        return f(x)

    def error(self, h, u, uh):
        """
        @brief 计算真解在网格点处与数值解的误差
        
        @param[in] u 
        @param[in] uh
        """
        
        node = self.node
        uI = u(node)
        e = uI - uh
        
        emax = np.max(np.abs(e))
        e0 = np.sqrt(h*np.sum(e**2))
        
        de = e[1:] - e[0:-1]
        e1 = np.sqrt(np.sum(de**2)/h + e0**2)
        return emax, e0, e1

    def index(self):
        NN = self.NN
        index = [ '$x_{'+str(i)+'}$' for i in range(NN)]
        return index

    def show_function(self, plot, uh):
        if isinstance(plot, ModuleType):
            fig = plot.figure()
            fig.set_facecolor('white')
            axes = fig.gca()
        else:
            axes = plot
        node = self.node.flat
        line = axes.plot(node, uh)
        return line

    def show_animation(self, fig, axes, box, forward, fname='test.mp4',
            init=None, fargs=None,
            frames=1000,  lw=2, interval=50):

        import matplotlib.animation as animation

        line, = axes.plot([], [], lw=lw)
        axes.set_xlim(box[0], box[1])
        axes.set_ylim(box[2], box[3])
        x = self.node

        def init_func():
            if callable(init):
                init()
            return line

        def func(n, *fargs):
            uh, t = forward(n)
            line.set_data((x, uh))
            s = "frame=%05d, time=%0.8f"%(n, t)
            print(s)
            axes.set_title(s)
            return line

        ani = animation.FuncAnimation(fig, func, frames=frames,
                init_func=init_func,
                interval=interval)
        ani.save(fname)
        
    def add_plot(
            self, plot,
            nodecolor='r', cellcolor='k',
            aspect='equal', linewidths=1,
            markersize=20,  showaxis=False):

        if isinstance(plot, ModuleType):
            fig = plot.figure()
            fig.set_facecolor('white')
            axes = fig.gca()
        else:
            axes = plot
        return show_mesh_1d(
                axes, self,
                nodecolor=nodecolor, cellcolor=cellcolor, aspect=aspect,
                linewidths=linewidths, markersize=markersize,
                showaxis=showaxis)

    def find_node(
            self, axes, node=None,
            index=None, showindex=False,
            color='r', markersize=20,
            fontsize=15, fontcolor='r', multiindex=None):

        if node is None:
            node = self.entity('node')
        find_node(
                axes, node,
                index=index, showindex=showindex,
                color=color, markersize=markersize,
                fontsize=fontsize, fontcolor=fontcolor, multiindex=multiindex)

    def find_edge(
            self, axes,
            index=None, showindex=False,
            color='g', markersize=400,
            fontsize=24, fontcolor='k'):

        find_entity(
                axes, self, entity='edge',
                index=index, showindex=showindex,
                color=color, markersize=markersize,
                fontsize=fontsize, fontcolor=fontcolor)

    def find_cell(
            self, axes,
            index=None, showindex=False,
            color='y', markersize=800,
            fontsize=24, fontcolor='k'):
        find_entity(
                axes, self, entity='cell',
                index=index, showindex=showindex,
                color=color, markersize=markersize,
                fontsize=fontsize, fontcolor=fontcolor)


class StructureIntervalMeshDataStructure():
    def __init__(self, NN, NC):
        self.nx = NC
        self.NN = NN
        self.NC = NC

    def reinit(self, NN, NC):
        self.nx = NC
        self.NN = NN
        self.NC = NC

    def boundary_node_flag(self):
        NN = self.NN
        isBdNode = np.zeros(NN, dtype=np.bool)
        isBdNode[[0, -1]] = True
        return isBdNode

    def boundary_cell_flag(self):
        NC = self.NC
        isBdCell = np.zeros((NC,), dtype=np.bool)
        isBdCell[[0, -1]] = True
        return isBdCell

    def boundary_node_index(self):
        isBdNode = self.boundary_node_flag()
        idx, = np.nonzero(isBdNode)
        return idx

    def boundary_cell_index(self):
        isBdCell = self.boundary_cell_flag()
        idx, = np.nonzero(isBdCell)
        return idx<|MERGE_RESOLUTION|>--- conflicted
+++ resolved
@@ -1,9 +1,5 @@
 import numpy as np
-<<<<<<< HEAD
-from scipy.sparse import coo_matrix, csr_matrix, csc_matrix, diags, bmat
-=======
 from scipy.sparse import diags, coo_matrix
->>>>>>> a57e0bf7
 from .mesh_tools import find_node, find_entity, show_mesh_1d
 from types import ModuleType
 
