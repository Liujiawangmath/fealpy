import numpy as np
import matplotlib.pyplot as plt
from mpl_toolkits.mplot3d import Axes3D

from scipy.sparse import coo_matrix, csr_matrix, eye, hstack, vstack, bmat, spdiags
from numpy.linalg import norm 
from fealpy.fem.integral_alg import IntegralAlg
#from fealpy.fdm.DarcyFDMModel import DarcyFDMModel
from scipy.sparse.linalg import cg, inv, dsolve, spsolve

class DarcyForchheimerFDMModel():
    def __init__(self, pde, mesh):
        self.pde = pde
        self.mesh = mesh

        NE = mesh.number_of_edges()
        NC = mesh.number_of_cells()
        self.uh = np.zeros(NE, dtype=mesh.ftype)
        self.ph = np.zeros(NC, dtype=mesh.ftype)
        self.uh0 = np.zeros(NE, dtype=mesh.ftype)
        self.ph0 = np.zeros(NC, dtype=mesh.ftype)

        isBDEdge = mesh.ds.boundary_edge_flag()
        isYDEdge = mesh.ds.y_direction_edge_flag()
        isXDEdge = mesh.ds.x_direction_edge_flag()
        bc = mesh.entity_barycenter('edge')
        pc = mesh.entity_barycenter('cell')

        self.uI = np.zeros(NE, dtype=mesh.ftype)
        self.uI[isYDEdge] = pde.velocity_x(bc[isYDEdge])
        self.uI[isXDEdge] = pde.velocity_y(bc[isXDEdge])
        self.pI = pde.pressure(pc)

        self.ph[0] = self.pI[0]

    def get_nonlinear_coef(self):
        mesh = self.mesh
        uh0 = self.uh0

        itype = mesh.itype
        ftype = mesh.ftype

        mu = self.pde.mu
        k = self.pde.k

        rho = self.pde.rho
        beta = self.pde.beta

        NE = mesh.number_of_edges()
        NC = mesh.number_of_cells()

        isBDEdge = mesh.ds.boundary_edge_flag()
        isYDEdge = mesh.ds.y_direction_edge_flag()
        isXDEdge = mesh.ds.x_direction_edge_flag()

        C = np.ones(NE, dtype=mesh.ftype)
        edge2cell = mesh.ds.edge_to_cell()
        cell2edge = mesh.ds.cell_to_edge()

        flag = ~isBDEdge & isYDEdge
        L = edge2cell[flag, 0]
        R = edge2cell[flag, 1]
        P1 = cell2edge[L, 0]# the 0 edge of the left cell
        D1 = cell2edge[L, 2]# the 2 edge of the left cell
        P2 = cell2edge[R, 0]# the 0 edge of the right cell
        D2 = cell2edge[R, 2]# the 2 edge of the right cell

        C[flag] = 1/4*(np.sqrt(uh0[flag]**2+uh0[P1]**2)+np.sqrt(uh0[flag]**2+uh0[D1]**2)\
                +np.sqrt(uh0[flag]**2+uh0[P2]**2)+np.sqrt(uh0[flag]**2+uh0[D2]**2))

        flag = ~isBDEdge & isXDEdge
        L = edge2cell[flag, 0]
        R = edge2cell[flag, 1]
        P1 = cell2edge[L, 3]
        D1 = cell2edge[L, 1]
        P2 = cell2edge[R, 3]
        D2 = cell2edge[R, 1]
        C[flag] = 1/4*(np.sqrt(uh0[flag]**2+uh0[P1]**2)+np.sqrt(uh0[flag]**2+uh0[D1]**2)\
                +np.sqrt(uh0[flag]**2+uh0[P2]**2)+np.sqrt(uh0[flag]**2+uh0[D2]**2))

        C = mu/k + rho*beta*C

        return C # no problem

    def get_left_matrix(self):
        mesh = self.mesh
        pde = self.pde
        itype = mesh.itype
        ftype = mesh.ftype

        NE = mesh.number_of_edges()
        NC = mesh.number_of_cells()

        hx = mesh.hx
        hy = mesh.hy

        C = self.get_nonlinear_coef()
        cell2edge = mesh.ds.cell_to_edge()
        edge2cell = mesh.ds.edge_to_cell()

        flag0 = mesh.ds.boundary_cell_flag(0)
        flag1 = mesh.ds.boundary_cell_flag(1)
        flag2 = mesh.ds.boundary_cell_flag(2)
        flag3 = mesh.ds.boundary_cell_flag(3)

        idx0, = np.nonzero(~flag0)
        idx1, = np.nonzero(~flag1)
        idx2, = np.nonzero(~flag2)
        idx3, = np.nonzero(~flag3)

        data0 = 1/C[cell2edge[idx0, 0]]/hx**2
        A = coo_matrix((-data0,(idx0, idx2)), shape=(NC,NC), dtype=ftype)
        A += coo_matrix((data0,(idx0, idx0)), shape=(NC,NC), dtype=ftype)

        data1 = 1/C[cell2edge[idx1, 1]]/hy**2
        A += coo_matrix((-data1,(idx1, idx3)), shape=(NC,NC), dtype=ftype)
        A += coo_matrix((data1, (idx1, idx1)), shape=(NC,NC), dtype=ftype)

        data2 = 1/C[cell2edge[idx2, 2]]/hy**2
        A += coo_matrix((-data2,(idx2, idx0)), shape=(NC,NC), dtype=ftype)
        A += coo_matrix((data2, (idx2, idx2)), shape=(NC,NC), dtype=ftype)

        data3 = 1/C[cell2edge[idx3, 3]]/hx**2
        A += coo_matrix((-data3,(idx3, idx1)), shape=(NC,NC), dtype=ftype)
        A += coo_matrix((data3,(idx3, idx3)), shape=(NC,NC), dtype=ftype)

        return A

    def get_right_vector_f(self):

        mesh = self.mesh
        pde = self.pde
        ftype = mesh.ftype

        NE = mesh.number_of_edges()
        isBDEdge = mesh.ds.boundary_edge_flag()
        isYDEdge = mesh.ds.y_direction_edge_flag()
        isXDEdge = mesh.ds.x_direction_edge_flag()
        bc = mesh.entity_barycenter('edge')
        pc = mesh.entity_barycenter('cell')

        mu = self.pde.mu
        k = self.pde.k
        rho = self.pde.rho
        beta = self.pde.beta

        ## Modify
        C = self.get_nonlinear_coef()#add

        f = np.zeros(NE, dtype=ftype)
        flag = ~isBDEdge & isYDEdge
        f[flag] = pde.source2(bc[flag])
        flag = ~isBDEdge & isXDEdge
        f[flag] = pde.source3(bc[flag])

        idx, = np.nonzero(isYDEdge & isBDEdge)
        val = pde.velocity_x(bc[idx])
        f[idx] = (mu/k+beta*rho*C[idx])*val #modify

        idx, = np.nonzero(isXDEdge & isBDEdge)
        val = pde.velocity_y(bc[idx])
        f[idx] = (mu/k+beta*rho*C[idx])*val

        return f


    def get_right_vector(self):
        mesh = self.mesh
        ftype = mesh.ftype
        uh0 = self.uh0

        hx = mesh.hx
        hy = mesh.hy

        NE = mesh.number_of_edges()
        NC = mesh.number_of_cells()

        pc = mesh.entity_barycenter('cell')
        g = self.pde.source1(pc)

        C = self.get_nonlinear_coef()
        f = self.get_right_vector_f()

        s = np.zeros(NC, dtype=ftype)
        cell2edge = mesh.ds.cell_to_edge()

        s[:] = g[:] + f[cell2edge[:, 0]]/hy/C[cell2edge[:, 0]]\
                    - f[cell2edge[:, 1]]/hx/C[cell2edge[:, 1]]\
                    - f[cell2edge[:, 2]]/hy/C[cell2edge[:, 2]]\
                    + f[cell2edge[:, 3]]/hx/C[cell2edge[:, 3]]

        return s

    def solve(self):
        mesh = self.mesh
        itype = mesh.itype
        ftype = mesh.ftype

        hx = mesh.hx
        hy = mesh.hy
        nx = mesh.ds.nx
        ny = mesh.ds.ny

        NE = mesh.number_of_edges()
        NC = mesh.number_of_cells()


        pc = mesh.entity_barycenter('cell')
        g = self.pde.source1(pc)

        tol = 1e-6
        rp = 1
        ru = 1
        ep = 1
        eu = 1
        count = 0
        iterMax = 2000

        r = np.zeros((2,iterMax),dtype=ftype)

        while eu+ep > tol and count < iterMax:

            C = self.get_nonlinear_coef()
            G = self.get_left_matrix()
            f = self.get_right_vector_f()
            s = self.get_right_vector()

            snew = s.copy()

            uh1 = np.zeros(NE, dtype=ftype)
            ph1 = np.zeros(NC, dtype=ftype)
            ph1[0] = self.pI[0]

<<<<<<< HEAD
            snew -= G@ph1
=======
            snew = snew - G@ph1
>>>>>>> 2e98dfff
            snew[0] = self.pI[0]

            bdIdx = np.zeros((G.shape[0],), dtype=itype)
            bdIdx[0] = 1
            Tbd = spdiags(bdIdx, 0, G.shape[0], G.shape[1])
            T = spdiags(1-bdIdx, 0, G.shape[0], G.shape[1])
            GD = T@G@T + Tbd

            ph1[1:] = spsolve(GD[1:,1:], snew[1:])
            ph1[0] = self.pI[0]

            cell2cell = mesh.ds.cell_to_cell()
            edge2cell = mesh.ds.edge_to_cell()
            cell2edge = mesh.ds.cell_to_edge()
            p = ph1[cell2cell]

            w0 = (f[cell2edge[:, 0]] - (ph1 - p[:, 0])/hy)/C[cell2edge[:, 0]]
            w1 = (f[cell2edge[:, 1]] - (p[:, 1] - ph1)/hx)/C[cell2edge[:, 1]]
            w2 = (f[cell2edge[:, 2]] - (p[:, 2] - ph1)/hy)/C[cell2edge[:, 2]]
            w3 = (f[cell2edge[:, 3]] - (ph1 - p[:, 3])/hx)/C[cell2edge[:, 3]]

            wu = np.r_[w3,w1[NC-ny:]]
            w5 = w0.reshape(ny,nx)
            w4 = w2.reshape(ny,nx)
            wv = np.column_stack((w5,w4[:,nx-1])).flatten()
            uh1 = np.r_[wu,wv]
            eu = np.sqrt(np.sum(hx*hy*(self.uh0 - uh1)**2))
            ep = np.sqrt(np.sum(hx*hy*(self.ph0 - ph1)**2))

            self.ph0[:] = ph1
            self.uh0[:] = uh1

<<<<<<< HEAD
            if norm(s) == 0:
                rp = norm(s - G@ph1)
            else:
                rp = norm(s - G@ph1)/norm(s)

            print(rp)
=======
#            if LA.norm(f) == 0:
#                ru = LA.norm(f - C*uh1 - A12*p1)
#            else:
#                ru = LA.norm(f - A11*uh1 - A12*p1)/LA.norm(f)
            if LA.norm(s) == 0:
                rp = LA.norm(s - G@ph1)
            else:
                rp = LA.norm(s - G@ph1)/LA.norm(s)
>>>>>>> 2e98dfff

            e = np.r_[eu,ep]
            e = np.max(e)

            r[0,count] = rp
            r[1,count] = ru

            count = count + 1

        self.uh[:] = uh1
        self.ph[:] = ph1

        return count,r

    def get_max_error(self):
        ue = np.max(np.abs(self.uh - self.uI))
        pe = np.max(np.abs(self.ph - self.pI))
        return ue, pe

    def get_L2_error(self):
        mesh = self.mesh
        hx = mesh.hx
        hy = mesh.hy
        ueL2 = np.sqrt(np.sum(hx*hy*(self.uh - self.uI)**2))
        peL2 = np.sqrt(np.sum(hx*hy*(self.ph - self.pI)**2))
        print(self.ph - self.pI)
        return ueL2,peL2

    def get_H1_error(self):
        mesh = self.mesh
        NC = mesh.number_of_cells()
        hx = mesh.hx
        hy = mesh.hy
        ueL2,peL2 = self.get_L2_error()
        ep = self.ph - self.pI
        psemi = np.sqrt(np.sum((ep[1:]-ep[:NC-1])**2))
        peH1 = peL2+psemi
        return ep,psemi

    def get_Dp1L2_error(self):
        mesh = self.mesh
        NE = mesh.number_of_edges()
        hx = mesh.hx
        hy = mesh.hy
        nx = mesh.ds.nx
        ny = mesh.ds.ny
        ftype = mesh.ftype

        bc = mesh.entity_barycenter('edge')
        pc = mesh.entity_barycenter('cell')

        isYDEdge = mesh.ds.y_direction_edge_flag()
        isXDEdge = mesh.ds.x_direction_edge_flag()
        isBDEdge = mesh.ds.boundary_edge_flag()
        edge2cell = mesh.ds.edge_to_cell()
        Dph = np.zeros(NE, dtype=ftype)
        DpI = np.zeros(NE, dtype=mesh.ftype)

        I, = np.nonzero(~isBDEdge & isYDEdge)
        L = edge2cell[I, 0]
        R = edge2cell[I, 1]
        DpI[I] = self.pde.grad_pressure_x(bc[I])
        Dph[I] = (self.ph[R] - self.ph[L])/hx

        J, = np.nonzero(~isBDEdge & isXDEdge)
        L = edge2cell[J, 0]
        R = edge2cell[J, 1]
        DpI[J] = self.pde.grad_pressure_y(bc[J])
        Dph[J] = (self.ph[L] - self.ph[R])/hy

        Dp1eL2 = np.sqrt(np.sum(hx*hy*(Dph[:] - DpI[:])**2))

        return Dp1eL2
<|MERGE_RESOLUTION|>--- conflicted
+++ resolved
@@ -231,11 +231,7 @@
             ph1 = np.zeros(NC, dtype=ftype)
             ph1[0] = self.pI[0]
 
-<<<<<<< HEAD
             snew -= G@ph1
-=======
-            snew = snew - G@ph1
->>>>>>> 2e98dfff
             snew[0] = self.pI[0]
 
             bdIdx = np.zeros((G.shape[0],), dtype=itype)
@@ -268,24 +264,12 @@
             self.ph0[:] = ph1
             self.uh0[:] = uh1
 
-<<<<<<< HEAD
             if norm(s) == 0:
                 rp = norm(s - G@ph1)
             else:
                 rp = norm(s - G@ph1)/norm(s)
 
             print(rp)
-=======
-#            if LA.norm(f) == 0:
-#                ru = LA.norm(f - C*uh1 - A12*p1)
-#            else:
-#                ru = LA.norm(f - A11*uh1 - A12*p1)/LA.norm(f)
-            if LA.norm(s) == 0:
-                rp = LA.norm(s - G@ph1)
-            else:
-                rp = LA.norm(s - G@ph1)/LA.norm(s)
->>>>>>> 2e98dfff
-
             e = np.r_[eu,ep]
             e = np.max(e)
 
