import numpy as np

class NumCompComponent():
    """
    并行计算构件， 负责局部计算和通信
    """
    def __init__(self, commtop):
        """
        初始化函数

        Parameter
        ---------
        commtop: 通信拓扑对象
            存储通信相关的数据
        numop: 数值计算对象
            进行局部的数值计算

        Note
        ----
        """
        self.commtop = commtop

<<<<<<< HEAD
    def computing(self, A, parray):
        return A@parray

    def communicating(self, parray):
=======
    def communicating(self, array):
>>>>>>> ab78e3d5
        ct = self.commtop
        comm = ct.comm
        rank = comm.Get_rank()
        for r in ct.neighbor: 
<<<<<<< HEAD
            data = parray[ct.sds[r]]
=======
            data = array[ct.sds[r]]
            print("rank: ", rank, "data: ", len(ct.sds[r]), len(ct.rds[r]), "r: ", r)
>>>>>>> ab78e3d5
            comm.Isend(data, dest=r, tag=rank) 

        for r in ct.neighbor:  
<<<<<<< HEAD
            data = np.zeros(len(ct.rds[r]), dtype=parray.dtype)
            req = comm.Irecv(data, source=r, tag=r)
            req.Wait()
            parray[ct.rds[r]] = data
=======
            data = np.zeros(len(ct.rds[r]), dtype=array.dtype)
            req = comm.Irecv(data, source=r, tag=r)
            req.Wait()
            array[ct.rds[r]] = data
>>>>>>> ab78e3d5
<|MERGE_RESOLUTION|>--- conflicted
+++ resolved
@@ -20,35 +20,18 @@
         """
         self.commtop = commtop
 
-<<<<<<< HEAD
-    def computing(self, A, parray):
-        return A@parray
 
-    def communicating(self, parray):
-=======
     def communicating(self, array):
->>>>>>> ab78e3d5
         ct = self.commtop
         comm = ct.comm
         rank = comm.Get_rank()
         for r in ct.neighbor: 
-<<<<<<< HEAD
-            data = parray[ct.sds[r]]
-=======
             data = array[ct.sds[r]]
             print("rank: ", rank, "data: ", len(ct.sds[r]), len(ct.rds[r]), "r: ", r)
->>>>>>> ab78e3d5
             comm.Isend(data, dest=r, tag=rank) 
 
         for r in ct.neighbor:  
-<<<<<<< HEAD
-            data = np.zeros(len(ct.rds[r]), dtype=parray.dtype)
-            req = comm.Irecv(data, source=r, tag=r)
-            req.Wait()
-            parray[ct.rds[r]] = data
-=======
             data = np.zeros(len(ct.rds[r]), dtype=array.dtype)
             req = comm.Irecv(data, source=r, tag=r)
             req.Wait()
-            array[ct.rds[r]] = data
->>>>>>> ab78e3d5
+            array[ct.rds[r]] = data