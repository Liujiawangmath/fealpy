from typing import Union, Optional, Sequence, Tuple, Any

from ..backend import backend_manager as bm 
from ..typing import TensorLike, Index, _S
from .. import logger

from .utils import simplex_gdof, simplex_ldof
from .mesh_base import SimplexMesh, estr2dim
from .plot import Plotable

from scipy.sparse import coo_matrix, csc_matrix, csr_matrix
from scipy.sparse import spdiags, eye, tril, triu, bmat

class TriangleMesh(SimplexMesh, Plotable):
    def __init__(self, node: TensorLike, cell: TensorLike) -> None:
        """
        """
        super().__init__(TD=2, itype=cell.dtype, ftype=node.dtype)
        kwargs = bm.context(cell) 
        self.node = node
        self.cell = cell
        self.localEdge = bm.tensor([(1, 2), (2, 0), (0, 1)], **kwargs)
        self.localFace = bm.tensor([(1, 2), (2, 0), (0, 1)], **kwargs)
        self.ccw = bm.tensor([0, 1, 2], **kwargs)

        self.localCell = bm.tensor([
            (0, 1, 2),
            (1, 2, 0),
            (2, 0, 1)], **kwargs)

        self.construct()

        self.nodedata = {}
        self.edgedata = {}
        self.facedata = self.edgedata
        self.celldata = {}
        self.meshdata = {}

    face_unit_normal = SimplexMesh.edge_unit_normal

    # entity
    def entity_measure(self, etype: Union[int, str], index: Optional[Index]=None) -> TensorLike:
        """
        """
        node = self.node
        kwargs = bm.context(node)

        if isinstance(etype, str):
            etype = estr2dim(self, etype)

        if etype == 0:
            return bm.tensor([0,], **kwargs)
        elif etype == 1:
            edge = self.entity(1, index)
            return bm.edge_length(edge, node)
        elif etype == 2:
            cell = self.entity(2, index)
            return bm.simplex_measure(cell, node)
        else:
            raise ValueError(f"Unsupported entity or top-dimension: {etype}")
  
    # quadrature
    def quadrature_formula(self, q: int, etype: Union[int, str]='cell',
                           qtype: str='legendre'): # TODO: other qtype
        from ..quadrature import TriangleQuadrature
        from ..quadrature import GaussLegendreQuadrature

        if isinstance(etype, str):
            etype = estr2dim(self, etype)
        kwargs = {'dtype': self.ftype}
        if etype == 2:
            quad = TriangleQuadrature(q, **kwargs)
        elif etype == 1:
            quad = GaussLegendreQuadrature(q, **kwargs)
        else:
            raise ValueError(f"Unsupported entity or top-dimension: {etype}")
        return quad

    # shape function
    def grad_lambda(self, index: Index=_S) -> TensorLike:
        """
        """
        node = self.node
        cell = self.cell[index]
        GD = self.GD
        if GD == 2:
            return bm.triangle_grad_lambda_2d(cell, node)
        elif GD == 3:
            return bm.triangle_grad_lambda_3d(cell, node)
    
    def rot_lambda(self, index: Index=_S): # TODO
        pass
    
    def grad_shape_function(self, bc, p=1, index: Index=_S, variables='x'):
        """
        @berif 这里调用的是网格空间基函数的梯度
        """
        R = bm.simplex_grad_shape_function(bc, p)
        if variables == 'x':
            Dlambda = self.grad_lambda(index=index)
            gphi = bm.einsum('...ij, kjm -> k...im', R, Dlambda)
            return gphi  # (NC, NQ, ldof, GD)
        elif variables == 'u':
            return R  # (NQ, ldof, TD+1)

    cell_grad_shape_function = grad_shape_function

    def grad_shape_function_on_edge(self, bc, cindex, lidx, p=1, direction=True):
        """
        @brief 计算单元上所有形函数在边上的积分点处的导函数值

        @param bc 边上的一组积分点
        @param cindex 边所在的单元编号
        @param lidx 边在该单元的局部编号
        @param direction  True 表示边的方向和单元的逆时针方向一致，False 表示不一致
        """
        pass

    # ipoint
    def number_of_local_ipoints(self, p: int, iptype: Union[int, str]='cell'):
        if isinstance(iptype, str):
            iptype = estr2dim(self, iptype)
        return simplex_ldof(p, iptype)

    def number_of_global_ipoints(self, p: int):
        NN = self.number_of_nodes()
        NE = self.number_of_edges()
        NC = self.number_of_cells()
        num = (NN, NE, NC)
        return simplex_gdof(p, num)
    
    def interpolation_points(self, p: int, index: Index=_S):
        """Fetch all p-order interpolation points on the triangle mesh."""
        node = self.entity('node')
        if p == 1:
            return node
        if p <= 0:
            raise ValueError("p must be a integer larger than 0.")

        ipoint_list = []
        kwargs = {'dtype': self.ftype}

        GD = self.geo_dimension()
        ipoint_list.append(node) # ipoints[:NN, :]

        edge = self.entity('edge')
        w = bm.zeros((p - 1, 2), dtype=bm.float64)
        w[:, 0] = bm.arange(p - 1, 0, -1, dtype=bm.float64) / p
        w[:, 1] = bm.flip(w[:, 0], axis=0) 
        ipoints_from_edge = bm.einsum('ij, ...jm->...im', w,
                                         node[edge, :]).reshape(-1, GD) # ipoints[NN:NN + (p - 1) * NE, :]
        ipoint_list.append(ipoints_from_edge)

        if p >= 3:
            TD = self.top_dimension()
            cell = self.entity('cell')
            multiIndex = bm.multi_index_matrix(p, TD, dtype=self.ftype)
            isEdgeIPoints = (multiIndex == 0)
            isInCellIPoints = ~(isEdgeIPoints[:, 0] | isEdgeIPoints[:, 1] |
                                isEdgeIPoints[:, 2])
            multiIndex = multiIndex[isInCellIPoints, :]
            w = multiIndex / p
            
            ipoints_from_cell = bm.einsum('ij, kj...->ki...', w,
                                          node[cell, :]).reshape(-1, GD) # ipoints[NN + (p - 1) * NE:, :]
            ipoint_list.append(ipoints_from_cell)

        return bm.concatenate(ipoint_list, axis=0)  # (gdof, GD)

    def cell_to_ipoint(self, p: int, index: Index=_S):
        cell = self.cell
        if p == 1:
            return cell[index]

        mi = self.multi_index_matrix(p, 2)
        idx0, = bm.nonzero(mi[:, 0] == 0)
        idx1, = bm.nonzero(mi[:, 1] == 0)
        idx2, = bm.nonzero(mi[:, 2] == 0)
        kwargs = {'dtype': self.itype}

        face2cell = self.face_to_cell()
        NN = self.number_of_nodes()
        NE = self.number_of_edges()
        NC = self.number_of_cells()

        e2p = self.edge_to_ipoint(p)
        ldof = self.number_of_local_ipoints(p, 'cell')
        c2p = bm.zeros((NC, ldof), **kwargs)

        flag = face2cell[:, 2] == 0
        c2p[face2cell[flag, 0][:, None], idx0] = e2p[flag]

        flag = face2cell[:, 2] == 1
        idx1_ = bm.flip(idx1, axis=0)
        c2p[face2cell[flag, 0][:, None], idx1_] = e2p[flag]

        flag = face2cell[:, 2] == 2
        c2p[face2cell[flag, 0][:, None], idx2] = e2p[flag]

        iflag = face2cell[:, 0] != face2cell[:, 1]

        flag = iflag & (face2cell[:, 3] == 0)
        idx0_ = bm.flip(idx0, axis=0)
        c2p[face2cell[flag, 1][:, None], idx0_] = e2p[flag]

        flag = iflag & (face2cell[:, 3] == 1)
        c2p[face2cell[flag, 1][:, None], idx1] = e2p[flag]

        flag = iflag & (face2cell[:, 3] == 2)
        idx2_ = bm.flip(idx2, axis=0)
        c2p[face2cell[flag, 1][:, None], idx2_] = e2p[flag]

        cdof = (p-1)*(p-2)//2
        flag = bm.sum(mi > 0, axis=1) == 3
        c2p[:, flag] = NN + NE*(p-1) + bm.arange(NC*cdof, **kwargs).reshape(NC, cdof)
        return c2p[index]

    def face_to_ipoint(self, p: int, index: Index=_S):
        return self.edge_to_ipoint(p, index)
    def cell_to_edge_sign(self):
        NC = self.number_of_cells()
        NEC = self.number_of_edges_of_cells()
        edge2cell = self.face_to_cell() #TODO：ds没有edge_to_cell
        cell2edgeSign = bm.zeros((NC, NEC), dtype=bm.bool)
        cell2edgeSign[edge2cell[:, 0], edge2cell[:, 2]]=True
        return cell2edgeSign
    def prolongation_matrix(self, po: int, p1: int):
        """
        @brief 生成从 p0 元到 p1 元的延拓矩阵，假定 0 < p0 < p1
        """
        pass

    def edge_frame(self, index: Index=_S):
        """
        @brief 计算二维网格中每条边上的局部标架
        """
        pass
    def edge_unit_tangent(self, index=_S):
        """
        @brief Calculate the tangent vector with unit length of each edge.See `Mesh.edge_tangent`.
        """
        node = self.entity('node') 
        edge = self.entity('edge', index=index)
        v = node[edge[:, 1], :] - node[edge[:, 0], :]
        length = bm.sqrt(bm.square(v).sum(axis=1))
        return v/length.reshape(-1, 1)

    def uniform_refine(self, n=1, surface=None, interface=None, returnim=False):
        """

        """

        for i in range(n):
            NN = self.number_of_nodes()
            NC = self.number_of_cells()
            NE = self.number_of_edges()
            node = self.entity('node')
            edge = self.entity('edge')
            cell = self.entity('cell')
            cell2edge = self.cell_to_edge()
            edge2newNode = bm.arange(NN, NN + NE)
            newNode = (node[edge[:, 0], :] + node[edge[:, 1], :]) / 2.0

            self.node = bm.concatenate((node, newNode), axis=0)
            p = bm.concatenate((cell, edge2newNode[cell2edge]), axis=1)
            self.cell = bm.concatenate(
                    (p[:,[0,5,4]], p[:,[5,1,3]], p[:,[4,3,2]], p[:,[3,4,5]]),
                    axis=0)
            #TODO: call self.clear() 清理暂存的数据
            self.construct()

    def is_crossed_cell(self, point, segment):
        """
        @berif 给定一组线段，找到这些线段的一个邻域单元集合, 且这些单元要满足一定的连通
        性
        """
        pass
    
    def location(self, points):
        """
        @breif  给定一组点 p , 找到这些点所在的单元

        这里假设：

        1. 所有点在网格内部，
        2. 网格中没有洞
        3. 区域还要是凸的
        """
        pass

    def circumcenter(self, index: Index=_S, returnradius=False):
        """
        @brief 计算三角形外接圆的圆心和半径
        """
        node = self.node
        cell = self.cell
        GD = self.geo_dimension()

        v0 = node[cell[index, 2], :] - node[cell[index, 1], :]
        v1 = node[cell[index, 0], :] - node[cell[index, 2], :]
        v2 = node[cell[index, 1], :] - node[cell[index, 0], :]
        nv = bm.cross(v2, -v1)
        if GD == 2:
            area = nv / 2.0
            x2 = bm.sum(node ** 2, axis=1, keepdims=True)
            w0 = x2[cell[index, 2]] + x2[cell[index, 1]]
            w1 = x2[cell[index, 0]] + x2[cell[index, 2]]
            w2 = x2[cell[index, 1]] + x2[cell[index, 0]]
            W = bm.array([[0, -1], [1, 0]], dtype=self.ftype)
            fe0 = w0 * v0 @ W
            fe1 = w1 * v1 @ W
            fe2 = w2 * v2 @ W
            c = 0.25 * (fe0 + fe1 + fe2) / area.reshape(-1, 1)
            R = bm.sqrt(bm.sum((c - node[cell[index, 0], :]) ** 2, axis=1))
        elif GD == 3:
            length = bm.sqrt(bm.sum(nv ** 2, axis=1))
            n = nv / length.reshape((-1, 1))
            l02 = bm.sum(v1 ** 2, axis=1, keepdims=True)
            l01 = bm.sum(v2 ** 2, axis=1, keepdims=True)
            d = 0.5 * (l02 * bm.cross(n, v2) + l01 * bm.cross(-v1, n)) / length.reshape(-1, 1)
            c = node[cell[index, 0]] + d
            R = bm.sqrt(bm.sum(d ** 2, axis=1))

        if returnradius:
            return c, R
        else:
            return c

    def angle(self):
        pass

    def show_angle(self, axes, angle=None):
        """
        @brief 显示网格角度的分布直方图
        """
        pass
    
    def cell_quality(self, measure='radius_ratio'):
        if measure == 'radius_ratio':
            return radius_ratio(self)

    def show_quality(self, axes, qtype=None, quality=None):
        """
        @brief 显示网格质量分布的分布直方图
        """
        pass

    def edge_swap(self):
        pass

    def odt_iterate(self):
        pass

    def uniform_bisect(self, n=1):
        for i in range(n):
            self.bisect()

    def bisect_options(
            self,
            HB=None,
            IM=None,
            data=None,
            disp=True,
    ):

        options = {
            'HB': HB,
            'IM': IM,
            'data': data,
            'disp': disp
        }
        return options

    def bisect(self, isMarkedCell=None, options={'disp': True}): #TODO
        if options['disp']:
            print('Bisection begining......')

        NN = self.number_of_nodes()
        NC = self.number_of_cells()
        NE = self.number_of_edges()

        if options['disp']:
            print('Current number of nodes:', NN)
            print('Current number of edges:', NE)
            print('Current number of cells:', NC)

        if isMarkedCell is None:
            isMarkedCell = bm.ones(NC, dtype=bm.bool)

        cell = self.entity('cell')
        edge = self.entity('edge')

        cell2edge = self.cell_to_edge()
        cell2cell = self.cell_to_cell()
        cell2ipoint = self.cell_to_ipoint(self.p)
        isCutEdge = bm.zeros((NE,), dtype=bm.bool)

        if options['disp']:
            print('The initial number of marked elements:', isMarkedCell.sum())

        markedCell, = bm.nonzero(isMarkedCell)
        while len(markedCell) > 0:
            bm.set_at(isCutEdge, cell2edge[markedCell, 0], True)
            refineNeighbor = cell2cell[markedCell, 0]
            markedCell = refineNeighbor[~isCutEdge[cell2edge[refineNeighbor, 0]]]

        if options['disp']:
            print('The number of markedg edges: ', isCutEdge.sum())

        edge2newNode = bm.zeros((NE,), dtype=self.itype)
        bm.set_at(edge2newNode, isCutEdge, bm.arange(NN, NN + isCutEdge.sum()))

        node = self.node
        newNode = 0.5 * (node[edge[isCutEdge, 0], :] + node[edge[isCutEdge, 1], :])
        self.node = bm.concatenate((node, newNode), axis=0)
        cell2edge0 = cell2edge[:, 0]

        if 'data' in options:
            pass

        if 'IM' in options:
            nn = len(newNode)
            IM = coo_matrix((bm.ones(NN), (bm.arange(NN), bm.arange(NN))),
                            shape=(NN + nn, NN), dtype=self.ftype)
            val = bm.full(nn, 0.5)
            IM += coo_matrix(
                (
                    val,
                    (
                        NN + bm.arange(nn),
                        edge[isCutEdge, 0]
                    )
                ), shape=(NN + nn, NN), dtype=self.ftype)
            IM += coo_matrix(
                (
                    val,
                    (
                        NN + bm.arange(nn),
                        edge[isCutEdge, 1]
                    )
                ), shape=(NN + nn, NN), dtype=self.ftype)
            options['IM'] = IM.tocsr()

        if 'HB' in options:
            options['HB'] = bm.arange(NC)

        for k in range(2):
            idx, = bm.nonzero(edge2newNode[cell2edge0] > 0)
            nc = len(idx)
            if nc == 0:
                break

            if 'HB' in options:
                HB = options['HB']
                options['HB'] = bm.concatenate((HB, HB[idx]), axis=0)

            L = idx
            R = bm.arange(NC, NC + nc)
            if ('data' in options) and (options['data'] is not None):
                for key, value in options['data'].items():
                    if value.shape == (NC,):  # 分片常数
                        value = bm.concatenate((value[:], value[idx]))
                        bm.set_at(options['data'] , key, value)
                    elif value.shape == (NN + k * nn,):
                        if k == 0:
                            value = bm.concatenate((value, bm.zeros((nn,), dtype=self.ftype)))
                            bm.set_at(value , slice(NN, None), 0.5 * (value[edge[isCutEdge, 0]] + value[edge[isCutEdge, 1]]))
                            bm.set_at(options['data'] , key, value)
                    else:
                        ldof = value.shape[-1]
                        p = int((bm.sqrt(1 + 8 * ldof) - 3) // 2)
                        bc = self.multi_index_matrix(p, etype=2) / p

                        bcl = bm.zeros_like(bc)
                        bm.set_at(bcl , (slice(None), 0), bc[:, 1])
                        bm.set_at(bcl , (slice(None), 1), 0.5 * bc[:, 0] + bc[:, 2])
                        bm.set_at(bcl , (slice(None), 2), 0.5 * bc[:, 0])

                        bcr = bm.zeros_like(bc)
                        bm.set_at(bcr , (slice(None), 0), bc[:, 2])
                        bm.set_at(bcr , (slice(None), 1), 0.5 * bc[:, 0])
                        bm.set_at(bcr , (slice(None), 2), 0.5 * bc[:, 0] + bc[:, 1])

                        value = bm.concatenate((value, bm.zeros((nc, ldof), dtype=self.ftype)))

                        phi = self.shape_function(bcr, p=p)
                        bm.set_at(value , slice(NC , None), bm.einsum('cj,kj->ck', value[idx], phi))

                        phi = self.shape_function(bcl, p=p)
                        bm.set_at(value , (idx,slice(None)), bm.einsum('cj,kj->ck', value[idx], phi))

                        bm.set_at(options['data'] , key, value)

            p0 = cell[idx, 0]
            p1 = cell[idx, 1]
            p2 = cell[idx, 2]
            p3 = edge2newNode[cell2edge0[idx]]
            cell = bm.concatenate((cell, bm.zeros((nc, 3), dtype=self.itype)), axis=0)
            bm.set_at(cell , (L, 0), p3)
            bm.set_at(cell , (L, 1), p0)
            bm.set_at(cell , (L, 2), p1)
            bm.set_at(cell , (R, 0), p3)
            bm.set_at(cell , (R, 1), p2)
            bm.set_at(cell , (R, 2), p0)
            if k == 0:
                cell2edge0 = bm.zeros((NC + nc,), dtype=self.itype)
                bm.set_at(cell2edge0 , slice(NC) , cell2edge[:, 0])
                bm.set_at(cell2edge0 , L , cell2edge[idx, 2])
                bm.set_at(cell2edge0 , R , cell2edge[idx, 1])
            NC = NC + nc

        self.NN = self.node.shape[0]
        self.cell = cell
        self.construct()

    def coarsen(self, isMarkedCell=None, options={}):
        """
        @brief

        https://lyc102.github.io/ifem/afem/coarsen/
        """

        if isMarkedCell is None:
            return

        NN = self.number_of_nodes()
        NC = self.number_of_cells()

        cell = self.entity('cell')
        node = self.entity('node')

        valence = bm.zeros(NN, dtype=self.itype)
        bm.add_at(valence, cell, 1)

        valenceNew = bm.zeros(NN, dtype=self.itype)
        bm.add_at(valenceNew, cell[isMarkedCell][:, 0], 1)

        isIGoodNode = (valence == valenceNew) & (valence == 4)
        isBGoodNode = (valence == valenceNew) & (valence == 2)

        node2cell = self.node_to_cell()

        I, J = bm.nonzero(node2cell[isIGoodNode, :])
        nodeStar = J.reshape(-1, 4)

        ix = (cell[nodeStar[:, 0], 2] == cell[nodeStar[:, 3], 1])
        iy = (cell[nodeStar[:, 1], 1] == cell[nodeStar[:, 2], 2])
        bm.set_at(nodeStar , ix & (~iy) ,nodeStar[ix & (~iy), :][:, [0, 2, 1, 3]])
        bm.set_at(nodeStar , (~ix) & iy ,nodeStar[(~ix) & iy, :][:, [0, 3, 1, 2]])

        t0 = nodeStar[:, 0]
        t1 = nodeStar[:, 1]
        t2 = nodeStar[:, 2]
        t3 = nodeStar[:, 3]

        p1 = cell[t0, 2]
        p2 = cell[t1, 1]
        p3 = cell[t0, 1]
        p4 = cell[t2, 1]

        bm.set_at(cell , (t0, 0) , p3)
        bm.set_at(cell , (t0, 1) , p1)
        bm.set_at(cell , (t0, 2) , p2)
        bm.set_at(cell , (t1, 0) , -1)
        
        bm.set_at(cell , (t2, 0) , p4)
        bm.set_at(cell , (t2, 1) , p2)
        bm.set_at(cell , (t2, 2) , p1)
        bm.set_at(cell , (t3, 0) , -1)

        I, J = bm.nonzero(node2cell[isBGoodNode, :])
        nodeStar = J.reshape(-1, 2)
        idx = (cell[nodeStar[:, 0], 2] == cell[nodeStar[:, 1], 1])
        bm.set_at(nodeStar , idx , nodeStar[idx, :][:, [0, 1]])

        t4 = nodeStar[:, 0]
        t5 = nodeStar[:, 1]
        p0 = cell[t4, 0]
        p1 = cell[t4, 2]
        p2 = cell[t5, 1]
        p3 = cell[t4, 1]
        bm.set_at(cell , (t4, 0) , p3)
        bm.set_at(cell , (t4, 1) , p1)
        bm.set_at(cell , (t4, 2) , p2)
        bm.set_at(cell , (t5, 0) , -1)

        isKeepCell = cell[:, 0] > -1
        if ('data' in options) and (options['data'] is not None):
            # value.shape == (NC, (p+1)*(p+2)//2)
            lidx = bm.concatenate((t0, t2, t4))
            ridx = bm.concatenate((t1, t3, t5))
            for key, value in options['data'].items():
                ldof = value.shape[1]
                p = int((bm.sqrt(8 * ldof + 1) - 3) / 2)
                bc = self.multi_index_matrix(p=p, etype=2) / p
                bcl = bm.zeros_like(bc)
                bm.set_at(bcl , (slice(None), 0) , 2 * bc[:, 2])
                bm.set_at(bcl , (slice(None), 1) , bc[:, 0])
                bm.set_at(bcl , (slice(None), 2) , bc[:, 1] - bc[:, 2])
 
                bcr = bm.zeros_like(bc)
                bm.set_at(bcr , (slice(None), 0) , 2 * bc[:, 1])
                bm.set_at(bcr , (slice(None), 1) , bc[:, 2] - bc[:, 1])
                bm.set_at(bcr , (slice(None), 2) , bc[:, 0])

                phi = self.shape_function(bcl, p=p)  # (NQ, ldof)
                bm.set_at(value , lidx , bm.einsum('ci, qi->cq', value[lidx, :], phi))

                phi = self.shape_function(bcr, p=p)  # (NQ, ldof)

                bm.add_at(value , lidx , bm.einsum('ci, qi->cq', value[ridx, :], phi))
                bm.set_at(value , lidx , 0.5 * value[lidx])
                bm.set_at(options['data'],key , value[isKeepCell])

        cell = cell[isKeepCell]
        isGoodNode = (isIGoodNode | isBGoodNode)

        idxMap = bm.zeros(NN, dtype=self.itype)
        self.node = node[~isGoodNode]

        NN = self.node.shape[0]
        bm.set_at(idxMap , ~isGoodNode , bm.arange(NN))
        cell = idxMap[cell]

        self.cell = cell
        self.construct()

    def label(self, node=None, cell=None, cellidx=None):
        """
        单元顶点的重新排列，使得cell[:, [1, 2]] 存储了单元的最长边
        Parameter
        -------
        Return 
        -------
        cell ： in-place modify
        """
        """
        单元顶点的重新排列，使得cell[:, [1, 2]] 存储了单元的最长边
        Parameter
        -------
        Return 
        -------
        cell ： in-place modify
        """
        rflag = False
        if node is None:
            node = self.entity('node')

        if cell is None:
            cell = self.entity('cell')
            rflag = True

        if cellidx is None:
            cellidx = bm.arange(len(cell))

        NC = cellidx.shape[0]
        localEdge = self.localEdge
        totalEdge = cell[cellidx][:, localEdge].reshape(
            -1, localEdge.shape[1])
        NE = totalEdge.shape[0]
        length = bm.sum(
            (node[totalEdge[:, 1]] - node[totalEdge[:, 0]]) ** 2,
            axis=-1)
        length += 0.1 * bm.random.rand(NE) * length
        cellEdgeLength = length.reshape(NC, 3)
        lidx = bm.argmax(cellEdgeLength, axis=-1)

        flag = (lidx == 1)
        if sum(flag) > 0:
            bm.set_at(cell , cellidx[flag] , cell[cellidx[flag]][:, [0, 1, 2]])

        flag = (lidx == 2)
        if sum(flag) > 0:
            bm.set_at(cell , cellidx[flag] , cell[cellidx[flag]][:, [2, 0, 1]])

        if rflag == True:
            self.construct()

    def delete_degree_4(self):
        pass

    @staticmethod
    def adaptive_options(
            method='mean',
            maxrefine=5,
            maxcoarsen=0,
            theta=1.0,
            tol=1e-6,  # 目标误差
            HB=None,
            imatrix=False,
            data=None,
            disp=True,
        ):

        options = {
            'method': method,
            'maxrefine': maxrefine,
            'maxcoarsen': maxcoarsen,
            'theta': theta,
            'tol': tol,
            'data': data,
            'HB': HB,
            'imatrix': imatrix,
            'disp': disp
        }
        return options

    def adaptive(self, eta, options):
        theta = options['theta']
        if options['method'] == 'mean':
            options['numrefine'] = bm.round(
                bm.log2(eta / (theta * bm.mean(eta)))
            )
        elif options['method'] == 'max':
            options['numrefine'] = bm.round(
                bm.log2(eta / (theta * bm.max(eta)))
            )
        elif options['method'] == 'median':
            options['numrefine'] = bm.round(
                bm.log2(eta / (theta * bm.mean(eta)))
            )
        elif options['method'] == 'min':
            options['numrefine'] = bm.round(
                bm.log2(eta / (theta * bm.min(eta)))
            )
        elif options['method'] == 'target':
            NT = self.number_of_cells()
            e = options['tol'] / bm.sqrt(NT)
            options['numrefine'] = bm.round(
                bm.log2(eta / (theta * e)
                        ))
        else:
            raise ValueError(
                "I don't know anyting about method %s!".format(options['method']))

        flag = options['numrefine'] > options['maxrefine']
        options['numrefine'][flag] = options['maxrefine']
        flag = options['numrefine'] < -options['maxcoarsen']
        options['numrefine'][flag] = -options['maxcoarsen']

        # refine
        NC = self.number_of_cells()
        print("Number of cells before:", NC)
        isMarkedCell = (options['numrefine'] > 0)
        while sum(isMarkedCell) > 0:
            self.bisect_1(isMarkedCell, options)
            print("Number of cells after refine:", self.number_of_cells())
            isMarkedCell = (options['numrefine'] > 0)

        # coarsen
        if options['maxcoarsen'] > 0:
            isMarkedCell = (options['numrefine'] < 0)
            while sum(isMarkedCell) > 0:
                NN0 = self.number_of_cells()
                self.coarsen(isMarkedCell, options)
                NN = self.number_of_cells()
                if NN == NN0:
                    break
                print("Number of cells after coarsen:", self.number_of_cells())
                isMarkedCell = (options['numrefine'] < 0)

    def bisect_1(self, isMarkedCell=None, options={'disp': True}):
        GD = self.geo_dimension()
        NN = self.number_of_nodes()
        NC = self.number_of_cells()
        NN0 = NN  # 记录下二分加密之前的节点数目

        if isMarkedCell is None:
            # 默认加密所有的单元
            markedCell = bm.arange(NC, dtype=self.itype)
        else:
            markedCell, = bm.nonzero(isMarkedCell)

        # allocate new memory for node and cell
        node = bm.zeros((5 * NN, GD), dtype=self.ftype)
        cell = bm.zeros((3 * NC, 3), dtype=self.itype)

        if ('numrefine' in options) and (options['numrefine'] is not None):
            options['numrefine'] = bm.concatenate((options['numrefine'], bm.zeros(2 * NC)))

        bm.set_at(node , slice(NN), self.entity('node'))
        bm.set_at(cell , slice(NC), self.entity('cell'))

        # 用于存储网格节点的代数，初始所有节点都为第 0 代
        generation = bm.zeros(NN + 2 * NC, dtype=bm.uint8)

        # 用于记录被二分的边及其中点编号
        cutEdge = bm.zeros((4 * NN, 3), dtype=self.itype)

        # 当前的二分边的数目
        nCut = 0
        # 非协调边的标记数组
        nonConforming = bm.ones(4 * NN, dtype=bm.bool)
        while len(markedCell) != 0:
            # 标记最长边
            self.label(node, cell, markedCell)

            # 获取标记单元的四个顶点编号
            p0 = cell[markedCell, 0]
            p1 = cell[markedCell, 1]
            p2 = cell[markedCell, 2]

            # 找到新的二分边和新的中点
            nMarked = len(markedCell)
            p3 = bm.zeros(nMarked, dtype=self.itype)

            if nCut == 0:  # 如果是第一次循环
                idx = bm.arange(nMarked)  # cells introduce new cut edges
            else:
                # all non-conforming edges
                ncEdge = bm.nonzero(nonConforming[:nCut])
                NE = len(ncEdge)
                I = cutEdge[ncEdge][:, [2, 2]].reshape(-1)
                J = cutEdge[ncEdge][:, [0, 1]].reshape(-1)
                val = bm.ones(len(I), dtype=bm.bool)
                nv2v = csr_matrix(
                    (val, (I, J)),
                    shape=(NN, NN))
                i, j = (nv2v[:, p1].multiply(nv2v[:, p2])).nonzero()
                bm.set_at(p3, bm.array(j,dtype=self.itype), bm.array(i,dtype=self.itype))
                idx, = bm.nonzero(p3 == 0)

            if len(idx) != 0:
                # 把需要二分的边唯一化
                NE = len(idx)
                cellCutEdge = bm.stack([p1[idx], p2[idx]])
                cellCutEdge = bm.sort(cellCutEdge,axis=0)
                s = csr_matrix(
                    (
                        bm.ones(NE, dtype=bm.bool),
                        (
                            cellCutEdge[0, :],
                            cellCutEdge[1, :]
                        )
                    ), shape=(NN, NN))
                # 获得唯一的边
                i, j = s.nonzero()
                i = bm.tensor(i,dtype=self.itype)
                j = bm.tensor(j,dtype=self.itype)
                nNew = len(i)
                newCutEdge = bm.arange(nCut, nCut + nNew)
                bm.set_at(cutEdge , (newCutEdge, 0) , i)
                bm.set_at(cutEdge , (newCutEdge, 1) , j)
                bm.set_at(cutEdge , (newCutEdge, 2) , bm.arange(NN, NN + nNew))
                bm.set_at(node, slice(NN, NN + nNew), 0.5 * (node[i, :] + node[j, :]))
                nCut += nNew
                NN += nNew

                # 新点和旧点的邻接矩阵
                I = cutEdge[newCutEdge][:, [2, 2]].reshape(-1)
                J = cutEdge[newCutEdge][:, [0, 1]].reshape(-1)
                val = bm.ones(len(I), dtype=bm.bool)
                nv2v = csr_matrix(
                    (val, (I, J)),
                    shape=(NN, NN))
                i, j = (nv2v[:, p1].multiply(nv2v[:, p2])).nonzero()
                bm.set_at(p3, bm.array(j,dtype=self.itype), bm.array(i,dtype=self.itype))

            # 如果新点的代数仍然为 0
            idx = (generation[p3] == 0)
            cellGeneration = bm.max(
                generation[cell[markedCell[idx]]],
                axis=-1)
            # 第几代点
            bm.set_at(generation , p3[idx] , cellGeneration + 1)
            bm.set_at(cell ,(markedCell,0) , p3)
            bm.set_at(cell ,(markedCell,1) , p0)
            bm.set_at(cell ,(markedCell,2) , p1)
            bm.set_at(cell ,(slice(NC,NC+nMarked),0) , p3)
            bm.set_at(cell ,(slice(NC,NC+nMarked),1) , p2)
            bm.set_at(cell ,(slice(NC,NC+nMarked),2) , p0)

            if ('numrefine' in options) and (options['numrefine'] is not None):
                bm.add_at(options['numrefine'], markedCell, -1)
                bm.set_at(options['numrefine'], slice(NC, NC + nMarked), options['numrefine'][markedCell])

            NC = NC + nMarked
            del cellGeneration, p0, p1, p2, p3

            # 找到非协调的单元
            checkEdge, = bm.nonzero(nonConforming[:nCut])
            isCheckNode = bm.zeros(NN, dtype=bm.bool)
            bm.set_at(isCheckNode, cutEdge[checkEdge], True)
            isCheckCell = bm.sum(
                isCheckNode[cell[:NC]],
                axis=-1) > 0
            # 找到所有包含检查节点的单元编号
            checkCell, = bm.nonzero(isCheckCell)
            I = bm.repeat(checkCell, 3)
            J = cell[checkCell].reshape(-1)
            val = bm.ones(len(I), dtype=bm.bool)
            cell2node = csr_matrix((val, (I, J)), shape=(NC, NN))
            i, j = (cell2node[:, cutEdge[checkEdge, 0]].multiply(
                    cell2node[:, cutEdge[checkEdge, 1]]
                )).nonzero()
              
            markedCell = bm.unique(bm.array(i),return_index=True)[0] # unique 拼写有误，无法返回单个数组
            bm.set_at(nonConforming , checkEdge , False)
            bm.set_at(nonConforming , checkEdge[j] , True)

        if ('imatrix' in options) and (options['imatrix'] is True):
            nn = NN - NN0
            IM = coo_matrix(
                (
                    bm.ones(NN0),
                    (
                        bm.arange(NN0),
                        bm.arange(NN0)
                    )
                ), shape=(NN, NN), dtype=self.ftype)
            cutEdge = cutEdge[:nn]
            val = bm.full((nn, 2), 0.5, dtype=self.ftype)

            g = 2
            markedNode, = bm.nonzero(generation == g)

            N = len(markedNode)
            while N != 0:
                nidx = markedNode - NN0
                i = cutEdge[nidx, 0]
                j = cutEdge[nidx, 1]
                ic = bm.zeros((N, 2), dtype=self.ftype)
                jc = bm.zeros((N, 2), dtype=self.ftype)
                bm.set_at(ic, (i < NN0,0), 1.0)
                bm.set_at(jc, (j < NN0,1), 1.0)
                bm.set_at(ic, i >= NN0, val[i[i >= NN0] - NN0])
                bm.set_at(jc, j >= NN0, val[j[j >= NN0] - NN0])

                bm.set_at(val , markedNode - NN0 , 0.5 * (ic + jc))
                bm.set_at(cutEdge , (nidx[i >= NN0],0) , cutEdge[i[i >= NN0] - NN0,0])
                bm.set_at(cutEdge , (nidx[j >= NN0],1) , cutEdge[j[j >= NN0] - NN0,1])
                g += 1
                markedNode, = bm.nonzero(generation == g)
                N = len(markedNode)

            IM += coo_matrix(
                (
                    val.flat,
                    (
                        cutEdge[:, [2, 2]].flat,
                        cutEdge[:, [0, 1]].flat
                    )
                ), shape=(NN, NN0), dtype=self.ftype)
            options['imatrix'] = IM.tocsr()

        self.node = node[:NN]
        self.cell = cell[:NC]
        self.construct()

    def jacobian_matrix(self, index: Index=_S):
        """
        @brief 获得三角形单元对应的 Jacobian 矩阵
        """
        NC = self.number_of_cells()
        GD = self.geo_dimension()

        node = self.entity('node')
        cell = self.entity('cell')

        J = bm.zeros((NC, GD, 2), dtype=self.ftype)

        J[..., 0] = node[cell[:, 1]] - node[cell[:, 0]]
        J[..., 1] = node[cell[:, 2]] - node[cell[:, 0]]

        return J

    def point_to_bc(self, point):
        """
        @brief 找到定点 point 所在的单元，并计算其重心坐标 
        """
        pass

    def mark_interface_cell(self, phi):
        """
        @brief 标记穿过界面的单元
        """
        pass

    def mark_interface_cell_with_curvature(self, phi, hmax=None):
        """
        @brief 标记曲率大的单元
        """
        pass

    def mark_interface_cell_with_type(self, phi, interface):
        """
        @brief 等腰直角三角形，可以分为两类
            - Type A：两条直角边和坐标轴平行
            - Type B: 最长边和坐标轴平行
        """
        pass

    def bisect_interface_cell_with_curvature(self, interface, hmax):
        pass

    def show_function(self, plot, uh, cmap=None):
        pass

    @classmethod
    def show_lattice(cls, p=1, shownltiindex=False):
        """
        @berif 展示三角形上的单纯形格点
        """
        pass

    @classmethod
    def show_shape_function(cls, p=1, funtype='L'):
        """
        @brief 可视化展示三角形单元上的 p 次基函数
        """
        pass

    @classmethod
    def show_global_basis_function(cls, p=3):
        """
        @brief 展示通过单元基函数的拼接+零扩展的方法获取整体基函数的过程
        """
        pass

    @classmethod
    def from_one_triangle(cls, meshtype='iso'):
        if meshtype == 'equ':
            node = bm.tensor([
                [0.0, 0.0],
                [1.0, 0.0],
                [0.5, bm.sqrt(bm.tensor(3)) / 2]], dtype=bm.float64)
        elif meshtype == 'iso':
            node = bm.tensor([
                [0.0, 0.0],
                [1.0, 0.0],
                [0.0, 1.0]], dtype=bm.float64)
        cell = bm.tensor([[0, 1, 2]], dtype=bm.int32)
        return cls(node, cell)

    ## @ingroup MeshGenerators
    @classmethod
    def from_square_domain_with_fracture(cls):
        node = bm.tensor([
            [0.0, 0.0],
            [0.0, 0.5],
            [0.0, 0.5],
            [0.0, 1.0],
            [0.5, 0.0],
            [0.5, 0.5],
            [0.5, 1.0],
            [1.0, 0.0],
            [1.0, 0.5],
            [1.0, 1.0]], dtype=bm.float64)

        cell = bm.tensor([
            [1, 0, 5],
            [4, 5, 0],
            [2, 5, 3],
            [6, 3, 5],
            [4, 7, 5],
            [8, 5, 7],
            [6, 5, 9],
            [8, 9, 5]], dtype=bm.int32)

        return cls(node, cell)

    ## @ingroup MeshGenerators
    @classmethod
    def from_unit_square(cls, nx=10, ny=10, threshold=None):
        """
        Generate a triangle mesh for a unit square.

        @param nx Number of divisions along the x-axis (default: 10)
        @param ny Number of divisions along the y-axis (default: 10)
        @param threshold Optional function to filter cells based on their barycenter coordinates (default: None)
        @return TriangleMesh instance
        """
        return cls.from_box(box=[0, 1, 0, 1], nx=nx, ny=ny, 
                threshold=threshold, ftype=bm.float64, itype=bm.int32)

    ## @ingroup MeshGenerators
    @classmethod
    def from_box(cls, box=[0, 1, 0, 1], nx=10, ny=10, threshold=None):
        """
        Generate a triangle mesh for a box domain .

        @param box
        @param nx Number of divisions along the x-axis (default: 10)
        @param ny Number of divisions along the y-axis (default: 10)
        @param threshold Optional function to filter cells based on their barycenter coordinates (default: None)
        @return TriangleMesh instance
        """
        NN = (nx + 1) * (ny + 1)
        NC = nx * ny
        x = bm.linspace(box[0], box[1], nx+1, dtype=bm.float64)
        y = bm.linspace(box[2], box[3], ny+1, dtype=bm.float64)
        X, Y = bm.meshgrid(x, y, indexing='ij')
    
        node = bm.concatenate((X.reshape(-1, 1), Y.reshape(-1, 1)), axis=1)

        idx = bm.arange(NN).reshape(nx + 1, ny + 1)
        cell0 = bm.concatenate((
            idx[1:, 0:-1].T.reshape(-1, 1),
            idx[1:, 1:].T.reshape(-1, 1),
            idx[0:-1, 0:-1].T.reshape(-1, 1),
            ), axis=1)
        cell1 = bm.concatenate((
            idx[0:-1, 1:].T.reshape(-1, 1),
            idx[0:-1, 0:-1].T.reshape(-1, 1),
            idx[1:, 1:].T.reshape(-1, 1)
            ), axis=1)
        cell = bm.concatenate((cell0, cell1), axis=0)

        if threshold is not None:
            bc = bm.sum(node[cell, :], axis=1) / cell.shape[1]
            isDelCell = threshold(bc)
            cell = cell[~isDelCell]
            isValidNode = bm.zeros(NN, dtype=bm.bool)
            isValidNode[cell] = True
            node = node[isValidNode]
            idxMap = bm.zeros(NN, dtype=cell.dtype)
            idxMap[isValidNode] = bm.arange(isValidNode.sum())
            cell = idxMap[cell]

        return cls(node, cell)

    ## @ingroup MeshGenerators
    @classmethod
    def from_unit_sphere_surface(cls, refine=0):
        """
        @brief  Generate a triangular mesh on a unit sphere surface.
        @return the triangular mesh.
        """
        t = (bm.sqrt(bm.tensor(5)) - 1) / 2
        node = bm.array([
            [0, 1, t], [0, 1, -t], [1, t, 0], [1, -t, 0],
            [0, -1, -t], [0, -1, t], [t, 0, 1], [-t, 0, 1],
            [t, 0, -1], [-t, 0, -1], [-1, t, 0], [-1, -t, 0]], dtype=bm.float64)
        cell = bm.array([
            [6, 2, 0], [3, 2, 6], [5, 3, 6], [5, 6, 7],
            [6, 0, 7], [3, 8, 2], [2, 8, 1], [2, 1, 0],
            [0, 1, 10], [1, 9, 10], [8, 9, 1], [4, 8, 3],
            [4, 3, 5], [4, 5, 11], [7, 10, 11], [0, 10, 7],
            [4, 11, 9], [8, 4, 9], [5, 7, 11], [10, 9, 11]], dtype=bm.int32)
        mesh = cls(node, cell)
        mesh.uniform_refine(refine)
        node = mesh.node
        cell = mesh.entity('cell')
        d = bm.sqrt(node[:, 0] ** 2 + node[:, 1] ** 2 + node[:, 2] ** 2) - 1
        l = bm.sqrt(bm.sum(node ** 2, axis=1))
        n = node / l[..., None]
        node = node - d[..., None] * n
        return cls(node, cell)

    ## @ingroup MeshGenerators
    @classmethod
    def from_ellipsoid(cls, radius=[9, 3, 1], refine=0):
        """
        a: 椭球的长半轴
        b: 椭球的中半轴
        c: 椭球的短半轴
        """
        a, b, c = radius
        mesh = TriangleMesh.from_unit_sphere_surface()
        mesh.uniform_refine(refine)
        node = mesh.node
        cell = mesh.entity('cell')
        node[:, 0]*=a 
        node[:, 1]*=b 
        node[:, 2]*=c
        return cls(node, cell)
    
    ## @ingroup MeshGenerators
    @classmethod
    def from_ellipsoid_surface(cls, ntheta=10, nphi=10,
                               radius=(1, 1, 1),
                               theta=None,
                               phi=None,
                               returnuv=False
                               ):
        """
        @brief 给定椭球面的三个轴半径 radius=(a, b, c)，以及天顶角 theta 的范围,
        生成相应带状区域的三角形网格

        x = a \sin\theta \cos\phi
        y = b \sin\theta \sin\phi
        z = c \cos\theta

        @param[in] ntheta \theta 方向的剖分段数
        @param[in] nphi \phi 方向的剖分段数 
        """
        if theta is None:
            theta = (bm.pi / 4, 3 * bm.pi / 4)

        a, b, c = radius
        if phi is None:  # 默认为一封闭的带状区域
            NN = (ntheta + 1) * nphi
        else:  # 否则为四边形区域
            NN = (ntheta + 1) * (nphi + 1)

        NC = ntheta * nphi

        if phi is None:
            theta = bm.linspace(theta[0], theta[1], ntheta+1, dtype=bm.float64)
            l = bm.linspace(0, 2*bm.pi, nphi+1, dtype=bm.float64)
            U, V = bm.meshgrid(theta, l, indexing='ij')
            U = U[:, 0:-1]  # 去掉最后一列
            V = V[:, 0:-1]  # 去年最后一列
        else:
            theta = bm.linspace(theta[0], theta[1], ntheta+1, dtype=bm.float64)
            phi = bm.linspace(phi[0], phi[1], nphi+1, dtype=bm.float64)
            U, V = bm.meshgrid(theta, phi, indexing='ij')

        node = bm.zeros((NN, 3), dtype=bm.float64)
        X = a * bm.sin(U) * bm.cos(V)
        Y = b * bm.sin(U) * bm.sin(V)
        Z = c * bm.cos(U)
        node = bm.concatenate((X.reshape(-1, 1), Y.reshape(-1, 1), Z.reshape(-1, 1)), axis=1)
        
        idx = bm.zeros((ntheta + 1, nphi + 1), dtype=bm.int32)
        if phi is None:
            idx[:, 0:-1] = bm.arange(NN).reshape(ntheta + 1, nphi)
            idx[:, -1] = idx[:, 0]
        else:
            idx = bm.arange(NN).reshape(ntheta + 1, nphi + 1)
        cell = bm.zeros((2 * NC, 3), dtype=bm.int32)
        cell0 = bm.concatenate((
            idx[1:, 0:-1].T.reshape(-1, 1),
            idx[1:, 1:].T.reshape(-1, 1),
            idx[0:-1, 0:-1].T.reshape(-1, 1)), axis=1)
        cell1 = bm.concatenate((
            idx[0:-1, 1:].T.reshape(-1, 1),
            idx[0:-1, 0:-1].T.reshape(-1, 1),
            idx[1:, 1:].T.reshape(-1, 1)), axis=1)
        cell = bm.concatenate((cell0, cell1), axis=1).reshape(-1, 3)

        if returnuv:
            return cls(node, cell), U.flatten(), V.flatten()
        else:
            return cls(node, cell)

    def vtk_cell_type(self, etype='cell'):
        if etype in {'cell', 2}:
            VTK_TRIANGLE = 5
            return VTK_TRIANGLE
        elif etype in {'face', 'edge', 1}:
            VTK_LINE = 3
            return VTK_LINE

    def to_vtk(self, fname=None, etype='cell', index: Index=_S):
        """
        @brief 把网格转化为 vtk 的数据格式
        """
<<<<<<< HEAD
        from fealpy.mesh.vtk_extent import vtk_cell_index, write_to_vtu
=======
        from fealpy.mesh.vtk_extent import  write_to_vtu
>>>>>>> 9c69539c

        node = self.entity('node')
        GD = self.geo_dimension()
        if GD == 2:
<<<<<<< HEAD
            node = bm.concatenate((node, np.zeros((node.shape[0], 1), dtype=bm.float64)), axis=1)
=======
            node = bm.concatenate((node, bm.zeros((node.shape[0], 1), dtype=bm.float64)), axis=1)
>>>>>>> 9c69539c

        cell = self.entity(etype)[index]
        cellType = self.vtk_cell_type(etype)
        NV = cell.shape[-1]

        cell = bm.concatenate((bm.zeros((len(cell), 1), dtype=cell.dtype), cell), axis=1)
        cell[:, 0] = NV

        NC = len(cell)
        if fname is None:
            return node, cell.flatten(), cellType, NC
        else:
            print("Writting to vtk...")
            write_to_vtu(fname, node, NC, cellType, cell.flatten(),
                         nodedata=self.nodedata,
<<<<<<< HEAD
                         celldata=self.celldata)
=======
                         celldata=self.celldata)
            
    @classmethod
    def from_meshio(cls, file, show=False):
        import meshio
        data = meshio.read(file)
        node = data.points
        cell = data.cells_dict['triangle']
        print(data.cells_dict)
        mesh = cls(node, cell)
        if show:
            import matplotlib.pyplot as plt
            from mpl_toolkits.mplot3d import Axes3D
            fig = plt.figure()
            ax = fig.add_subplot(111, projection='3d')
            mesh.add_plot(ax)
            plt.show()
        return mesh

TriangleMesh.set_ploter('2d')
>>>>>>> 9c69539c
<|MERGE_RESOLUTION|>--- conflicted
+++ resolved
@@ -1246,20 +1246,12 @@
         """
         @brief 把网格转化为 vtk 的数据格式
         """
-<<<<<<< HEAD
-        from fealpy.mesh.vtk_extent import vtk_cell_index, write_to_vtu
-=======
         from fealpy.mesh.vtk_extent import  write_to_vtu
->>>>>>> 9c69539c
 
         node = self.entity('node')
         GD = self.geo_dimension()
         if GD == 2:
-<<<<<<< HEAD
-            node = bm.concatenate((node, np.zeros((node.shape[0], 1), dtype=bm.float64)), axis=1)
-=======
             node = bm.concatenate((node, bm.zeros((node.shape[0], 1), dtype=bm.float64)), axis=1)
->>>>>>> 9c69539c
 
         cell = self.entity(etype)[index]
         cellType = self.vtk_cell_type(etype)
@@ -1275,9 +1267,6 @@
             print("Writting to vtk...")
             write_to_vtu(fname, node, NC, cellType, cell.flatten(),
                          nodedata=self.nodedata,
-<<<<<<< HEAD
-                         celldata=self.celldata)
-=======
                          celldata=self.celldata)
             
     @classmethod
@@ -1297,5 +1286,4 @@
             plt.show()
         return mesh
 
-TriangleMesh.set_ploter('2d')
->>>>>>> 9c69539c
+TriangleMesh.set_ploter('2d')