--- conflicted
+++ resolved
@@ -39,11 +39,7 @@
             if callable(attr):
                 func = partial(attr, self.array)
                 func.coordtype = attr.coordtype
-<<<<<<< HEAD
-                return func 
-=======
                 return func
->>>>>>> 82014b20
             else:
                 return attr
 
