--- conflicted
+++ resolved
@@ -6,11 +6,7 @@
 from ..functionspace.space import FunctionSpace as _FS
 from ..utils import process_coef_func
 from ..functional import linear_integral
-<<<<<<< HEAD
-from .integrator import CellSourceIntegrator, enable_cache
-=======
 from .integrator import LinearInt, SrcInt, CellInt, enable_cache
->>>>>>> 82014b20
 
 
 class ScalarSourceIntegrator(LinearInt, SrcInt, CellInt):
