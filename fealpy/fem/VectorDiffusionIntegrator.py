import numpy as np

from .ScalarDiffusionIntegrator import ScalarDiffusionIntegrator 

class VectorDiffusionIntegrator:
    """
    @note (c \\grad u, \\grad v)
    """    
    def __init__(self, c=None, q=None):
        self.coef = c
        self.q = q

    def assembly_cell_matrix(self, space, index=np.s_[:], cellmeasure=None, out=None):
        """
        @note 没有参考单元的组装方式
        """
        if isinstance(space, tuple) and not isinstance(space[0], tuple): # 由标量空间组合而成的空间
            return self.assembly_cell_matrix_for_vspace_with_sacalar_basis(
                    space, index=index, cellmeasure=cellmeasure, out=out)
        else: # 空间基函数是向量函数
            return self.assembly_cell_matrix_for_vspace_with_vector_basis(
                    space, index=index, cellmeasure=cellmeasure, out=out)

    def assembly_cell_matrix_for_vspace_with_vector_basis(self, space, index=np.s_[:], cellmeasure=None, out=None):
        """
        @brief 空间基函数是向量型
        """
        p = space.p
        q = self.q if self.q is not None else p+1 

        coef = self.coef
        mesh = space.mesh
        GD = mesh.geo_dimension()

        if cellmeasure is None:
            cellmeasure = mesh.entity_measure('cell', index=index)

        NC = len(cellmeasure)
        ldof = space.number_of_local_dofs() 
        if out is None:
            D = np.zeros((NC, ldof, ldof), dtype=space.ftype)
        else:
            D = out

        qf = mesh.integrator(q, 'cell')
        bcs, ws = qf.get_quadrature_points_and_weights()
        NQ = len(ws)

        gphi0 = space.grad_basis(bcs, index=index) # (NQ, NC, ldof, GD, GD)

        if coef is None:
            D += np.einsum('q, qcimn, qcjmn, c->cij', ws, gphi0, gphi0, cellmeasure, optimize=True)
        else:
<<<<<<< HEAD
            pass
=======
            pass #todo
>>>>>>> 902c6c10

        if out is None:
            return D

    def assembly_cell_matrix_for_vspace_with_sacalar_basis(
            self, space, index=np.s_[:], cellmeasure=None, out=None):
        """
        @brief 标量空间拼成的向量空间 
        """

        GD = space[0].geo_dimension()
        ldof = space[0].number_of_local_dofs()

        integrator = ScalarDiffusionIntegrator(self.coef, self.q)
        # 组装标量的单元扩散矩阵
        # D.shape == (NC, ldof, ldof)
        D = inegrator.assembly_cell_matrix(space, index=index, cellmeasure=cellmeasure)

        if out is None:
            VD = n.zeros((NC, GD*ldof, GD*ldof), dtype=space[0].ftype)
        else:
            assert out.shape == (NC, GD*ldof, GD*ldof)
            VD = out
        
        if space[0].doforder == 'sdofs':
            for i in range(GD):
                VD[:, i*ldof:(i+1)*ldof, i*ldof:(i+1)*ldof] += D
        elif space0.doforder == 'vdims':
            for i in range(GD):
                VD[:, i::GD, i::GD] += D 

        if out is None:
            return VD<|MERGE_RESOLUTION|>--- conflicted
+++ resolved
@@ -51,12 +51,7 @@
         if coef is None:
             D += np.einsum('q, qcimn, qcjmn, c->cij', ws, gphi0, gphi0, cellmeasure, optimize=True)
         else:
-<<<<<<< HEAD
-            pass
-=======
             pass #todo
->>>>>>> 902c6c10
-
         if out is None:
             return D
 
