import numpy as np
from typing import Optional, Tuple

from fealpy.fem.precomp_data import data

class LinearElasticityOperatorIntegrator:
    def __init__(self, lam, mu, q=None, c=None):
        """
        初始化 LinearElasticityOperatorIntegrator 类

        参数:
        lam (float): 拉梅系数
        mu (float): 剪切模量
        q (Optional[int]): 积分阶次，默认为 None
        """
        self.lam = lam
        self.mu = mu
        self.q = q 
        self.c = c
        self.type = "BL0"

    def assembly_cell_matrix(self, space: Tuple, index=np.s_[:], 
                             cellmeasure: Optional[np.ndarray]=None, 
                             out: Optional[np.ndarray]=None) -> Optional[np.ndarray]:
        """
        构建线性弹性有限元矩阵

        参数:
        space (Tuple): 有限元空间
        index (Union[np.s_, np.ndarray]): 选定的单元索引，默认为全部单元
        cellmeasure (Optional[np.ndarray]): 对应单元的度量，默认为 None
        out (Optional[np.ndarray]): 输出矩阵，默认为 None

        返回:
        Optional[np.ndarray]: 如果 out 参数为 None，则返回线性弹性有限元矩阵，否则不返回
        """
        ...
        lam = self.lam
        mu = self.mu
        c = self.c
        mesh = space[0].mesh
        ldof = space[0].number_of_local_dofs()
        p = space[0].p # 空间的多项式阶数
        GD = mesh.geo_dimension()
        q = self.q if self.q is not None else p+1
        NC = mesh.number_of_cells()

        if cellmeasure is None:
            cellmeasure = mesh.entity_measure('cell', index=index)

        if GD == 2:
            # 每个元组代表一个弹性张量的二阶导数的索引对
            idx = [(0, 0), (0, 1),  (1, 1)]
            # 将 idx 中的元组映射到一个整数上
            imap = {(0, 0):0, (0, 1):1, (1, 1):2}
        elif GD == 3:
            idx = [(0, 0), (0, 1), (0, 2), (1, 1), (1, 2), (2, 2)]
            imap = {(0, 0):0, (0, 1):1, (0, 2):2, (1, 1):3, (1, 2):4, (2, 2):5}

        A = []

        qf =  mesh.integrator(q, 'cell')
        bcs, ws = qf.get_quadrature_points_and_weights()
        grad = space[0].grad_basis(bcs, index=index) # (NQ, NC, ldof, GD)
        NQ = len(ws)

        NC = len(cellmeasure)

        if out is None:
            K = np.zeros((NC, GD*ldof, GD*ldof), dtype=np.float64)
        else:
            assert out.shape == (NC, GD*ldof, GD*ldof)
            K = out

        # 对于每一个设定的索引对，利用四边形积分公式和基函数的梯度来计算一个积分项
        if c is None:
            A = [np.einsum('i, ijm, ijn, j->jmn', ws, grad[..., i], grad[..., j], cellmeasure, optimize=True) for i, j in idx]
        else:
            if callable(c):
                if hasattr(c, 'coordtype'):
                    if c.coordtype == 'cartesian':
                        ps = mesh.bc_to_point(bcs, index=index)
                        c = c(ps)
                    elif c.coordtype == 'barycentric':
                        c = c(bcs, index=index)
                else:
                    ps = mesh.bc_to_point(bcs, index=index)
                    c = c(ps)
            if np.isscalar(c):
                A = [c * np.einsum('i, ijm, ijn, j -> jmn', ws, grad[..., i], grad[..., j], cellmeasure,
                        optimize=True) for i, j in idx]
            elif isinstance(c, np.ndarray): 
                if c.shape == (NC, ):
                    A = [np.einsum('i, j, ijm, ijn, j -> jmn', ws, c, grad[..., i], grad[..., j], cellmeasure,
                        optimize=True) for i, j in idx]
                elif c.shape == (NQ, NC):
                    A = [np.einsum('i, ij, ijm, ijn, j -> jmn', ws, c, grad[..., i], grad[..., j], cellmeasure,
                        optimize=True) for i, j in idx]
                else:
                    raise ValueError(f"coef with shape {c.shape}! Now we just support shape: (NC, ), (NQ, NC)")
            else:
                raise ValueError("coef 不支持该类型")
                

        D = 0
        for i in range(GD):
            D += mu*A[imap[(i, i)]]
        if space[0].doforder == 'sdofs': # 标量自由度优先排序 
            for i in range(GD):
                for j in range(i, GD):
                    if i == j:
                        K[:, i*ldof:(i+1)*ldof, i*ldof:(i+1)*ldof] += D 
                        K[:, i*ldof:(i+1)*ldof, i*ldof:(i+1)*ldof] += (mu + lam)*A[imap[(i, i)]]
                    else:
                        K[:, i*ldof:(i+1)*ldof, j*ldof:(j+1)*ldof] += lam*A[imap[(i, j)]] 
                        K[:, i*ldof:(i+1)*ldof, j*ldof:(j+1)*ldof] += mu*A[imap[(i, j)]].transpose(0, 2, 1)
                        K[:, j*ldof:(j+1)*ldof, i*ldof:(i+1)*ldof] += lam*A[imap[(i, j)]].transpose(0, 2, 1)
                        K[:, j*ldof:(j+1)*ldof, i*ldof:(i+1)*ldof] += mu*A[imap[(i, j)]]
        elif space[0].doforder == 'vdims':
            for i in range(GD):
                for j in range(i, GD):
                    if i == j:
                        K[:, i::GD, i::GD] += D 
                        K[:, i::GD, i::GD] += (mu + lam)*A[imap[(i, i)]]
                    else:
                        K[:, i::GD, j::GD] += lam*A[imap[(i, j)]] 
                        K[:, i::GD, j::GD] += mu*A[imap[(i, j)]].transpose(0, 2, 1)

                        K[:, j::GD, i::GD] += lam*A[imap[(i, j)]].transpose(0, 2, 1)
                        K[:, j::GD, i::GD] += mu*A[imap[(i, j)]]
<<<<<<< HEAD
        if c is not None:
            if len(c) == NC:
                K[:] = np.einsum('i, ijk -> ijk', c, K)
=======

>>>>>>> 985e0226
        if out is None:
            return K


    def assembly_cell_matrix_fast(self, space, 
                            trialspace=None, testspace=None, coefspace=None,
                            index=np.s_[:],  cellmeasure=None, out=None):
        """
        @brief 基于无数值积分的组装方式
        """
        lam = self.lam
        mu = self.mu
        c = self.c
        mesh = space[0].mesh
        ldof = space[0].number_of_local_dofs()
        GD = mesh.geo_dimension()
        NC = mesh.number_of_cells()

        meshtype = mesh.type

        if trialspace is None:
            trialspace = space[0]
            TAFtype = space[0].btype
            TAFdegree = space[0].p
            TAFldof = space[0].number_of_local_dofs()
        else:
            TAFtype = trialspace.btype
            TAFdegree = trialspace.p
            TAFldof = trialspace.number_of_local_dofs()  

        if testspace is None:
            testspace = trialspace
            TSFtype = TAFtype
            TSFdegree = TAFdegree
            TSFldof = TAFldof
        else:
            TSFtype = testspace.btype
            TSFdegree = testspace.p 
            TSFldof = testspace.number_of_local_dofs()

        if coefspace is None:
            coefspace = testspace
            COFtype = TSFtype
            COFdegree = TSFdegree
            COFldof = TSFldof
        else:
            COFtype = coefspace.btype
            COFdegree = coefspace.p 
            COFldof = coefspace.number_of_local_dofs()

        Itype = self.type 
        dataindex = Itype + "_" + meshtype + "_TAF_" + TAFtype + "_" + \
                str(TAFdegree) + "_TSF_" + TSFtype + "_" + str(TSFdegree)

        if cellmeasure is None:
            cellmeasure = mesh.entity_measure('cell', index=index)

        if GD == 2:
            # 每个元组代表一个弹性张量的二阶导数的索引对
            idx = [(0, 0), (0, 1),  (1, 1)]
            # 将 idx 中的元组映射到一个整数上
            imap = {(0, 0):0, (0, 1):1, (1, 1):2}
        elif GD == 3:
            idx = [(0, 0), (0, 1), (0, 2), (1, 1), (1, 2), (2, 2)]
            imap = {(0, 0):0, (0, 1):1, (0, 2):2, (1, 1):3, (1, 2):4, (2, 2):5}

        A = []

        NC = len(cellmeasure)

        if out is None:
            K = np.zeros((NC, GD*ldof, GD*ldof), dtype=np.float64)
        else:
            assert out.shape == (NC, GD*ldof, GD*ldof)
            K = out

        # 对于每一个设定的索引对，利用四边形积分公式和基函数的梯度来计算一个积分项
        glambda = mesh.grad_lambda()
        if c is None:
            A  = [np.einsum('ijkl, c, ck, cl -> cij', data[dataindex], cellmeasure, glambda[..., i], glambda[..., j],
                optimize=True) for i, j in idx]
        else:
            if callable(c):
                u = coefspace.interpolate(c)
                cell2dof = coefspace.cell_to_dof()
                c = u[cell2dof]
            if np.isscalar(c):
                A  = [c * np.einsum('ijkl, c, ck, cl -> cij', data[dataindex], cellmeasure, glambda[..., i], glambda[..., j],
                    optimize=True) for i, j in idx]
            elif c.shape == (NC, ):
                A  = [np.einsum('ijkl, c, ck, cl, c -> cij', data[dataindex], cellmeasure, glambda[..., i], glambda[..., j], c,
                    optimize=True) for i, j in idx]
            elif c.shape == (NC, COFldof):
                dataindex += "_COF_" + COFtype + "_" + str(COFdegree)
                A  = [np.einsum('ijmkl, c, ck, cl, cm -> cij', data[dataindex], cellmeasure, glambda[..., i], glambda[..., j], c,
                    optimize=True) for i, j in idx]
            else:
                raise ValueError("coef 不支持该类型")

        D = 0
        for i in range(GD):
            D += mu*A[imap[(i, i)]]
        if space[0].doforder == 'sdofs': # 标量自由度优先排序 
            for i in range(GD):
                for j in range(i, GD):
                    if i == j:
                        K[:, i*ldof:(i+1)*ldof, i*ldof:(i+1)*ldof] += D 
                        K[:, i*ldof:(i+1)*ldof, i*ldof:(i+1)*ldof] += (mu + lam)*A[imap[(i, i)]]
                    else:
                        K[:, i*ldof:(i+1)*ldof, j*ldof:(j+1)*ldof] += lam*A[imap[(i, j)]] 
                        K[:, i*ldof:(i+1)*ldof, j*ldof:(j+1)*ldof] += mu*A[imap[(i, j)]].transpose(0, 2, 1)
                        K[:, j*ldof:(j+1)*ldof, i*ldof:(i+1)*ldof] += lam*A[imap[(i, j)]].transpose(0, 2, 1)
                        K[:, j*ldof:(j+1)*ldof, i*ldof:(i+1)*ldof] += mu*A[imap[(i, j)]]
        elif space[0].doforder == 'vdims':
            for i in range(GD):
                for j in range(i, GD):
                    if i == j:
                        K[:, i::GD, i::GD] += D 
                        K[:, i::GD, i::GD] += (mu + lam)*A[imap[(i, i)]]
                    else:
                        K[:, i::GD, j::GD] += lam*A[imap[(i, j)]] 
                        K[:, i::GD, j::GD] += mu*A[imap[(i, j)]].transpose(0, 2, 1)

                        K[:, j::GD, i::GD] += lam*A[imap[(i, j)]].transpose(0, 2, 1)
                        K[:, j::GD, i::GD] += mu*A[imap[(i, j)]]

        if out is None:
            return K


    def assembly_cell_matrix_ref(self, space, index=np.s_[:], cellmeasure=None):
        pass<|MERGE_RESOLUTION|>--- conflicted
+++ resolved
@@ -128,13 +128,6 @@
 
                         K[:, j::GD, i::GD] += lam*A[imap[(i, j)]].transpose(0, 2, 1)
                         K[:, j::GD, i::GD] += mu*A[imap[(i, j)]]
-<<<<<<< HEAD
-        if c is not None:
-            if len(c) == NC:
-                K[:] = np.einsum('i, ijk -> ijk', c, K)
-=======
-
->>>>>>> 985e0226
         if out is None:
             return K
 
