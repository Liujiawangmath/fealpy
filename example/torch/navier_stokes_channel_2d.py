--- conflicted
+++ resolved
@@ -8,14 +8,8 @@
 	@ref 
 '''  
 import torch
-<<<<<<< HEAD
-=======
-from torch import Tensor
-from scipy.sparse import coo_matrix, csr_matrix, spdiags, bmat
->>>>>>> 4a1c427c
 
 import numpy as np
-<<<<<<< HEAD
 from fealpy.utils import timer
 from fealpy.timeintegratoralg import UniformTimeLine
 from fealpy.pde.navier_stokes_equation_2d import Poisuille
@@ -26,12 +20,7 @@
 from fealpy.torch.functionspace import LagrangeFESpace
 from fealpy.torch.functionspace import TensorFunctionSpace
 
-=======
-from fealpy.mesh import IntervalMesh
 from fealpy.decorator import barycentric, cartesian
-from fealpy.utils import timer
-from fealpy.torch.solver import sparse_cg
->>>>>>> 4a1c427c
 from fealpy.torch.fem import (
     BilinearForm, LinearForm,
     ScalarDiffusionIntegrator,
@@ -42,10 +31,6 @@
     DirichletBC
 )
 
-<<<<<<< HEAD
-from fealpy.decorator import barycentric
-=======
->>>>>>> 4a1c427c
 
 #device = torch.device('cuda') if torch.cuda.is_available() else torch.device('cpu')
 device = torch.device('cpu') 
@@ -86,7 +71,8 @@
 dt = timeline.dt
 
 pspace = LagrangeFESpace(mesh, p=pdegree)
-uspace = TensorFunctionSpace(LagrangeFESpace(mesh, p=udegree), (2, ), dof_last=False)
+
+uspace = TensorFunctionSpace(LagrangeFESpace(mesh, p=udegree), (-1, 2))
 time.send("mesh_and_space")
 
 u0 = uspace.function(dim=2)
