--- conflicted
+++ resolved
@@ -7,23 +7,15 @@
 from fealpy.plotter.gl import OpenGLPlotter, OCAMSystem 
 
 csys = OCAMSystem.from_data()
-<<<<<<< HEAD
 plotter = OpenGLPlotter()
-
-csys.show_screen_mesh(plotter)
-#csys.show_ground_mesh(plotter)
-plotter.run()
-=======
-#plotter = OpenGLPlotter()
 csys.show_split_lines()
 
 #csys.show_screen_mesh(plotter)
-#csys.show_ground_mesh(plotter)
-#plotter.run()
->>>>>>> a877edb1
+csys.show_ground_mesh(plotter)
+plotter.run()
 for i in range(6):
     model = csys.cams[i]
-    #model.show_camera_image_and_mesh(outname='cam%d.png' % i)
+    model.show_camera_image_and_mesh(outname='cam%d.png' % i)
     #mesh = model.gmshing_new()
 
     #fig, axes = plt.subplots()
